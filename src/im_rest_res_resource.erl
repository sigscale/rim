--- conflicted
+++ resolved
@@ -1021,7 +1021,6 @@
 	NewMatchConditions = in(In, '$9', []), 
 	NewMatchHead = MatchHead#resource{schema = '$9'},
 	parse_filter(T, Cond, NewMatchHead, NewMatchConditions);
-<<<<<<< HEAD
 parse_filter([{like, "lifecycleState", [Like]} | T], Cond, MatchHead, MatchConditions)
 		when is_list(Like) ->
 	{NewMatchHead, NewMatchConditions} = case lists:last(Like) of
@@ -1053,73 +1052,6 @@
 	NewMatchConditions = [{'/=', '$10', Name} | MatchConditions],
 	parse_filter(T, Cond, NewMatchHead, NewMatchConditions);
 parse_filter([{in, "lifecycleState", {all, In}} | T], Cond, MatchHead, _MatchConditions)
-=======
-parse_filter([{exact, "lifecycleStatus", "In Study"} | T], all, MatchHead, MatchConditions) ->
-	parse_filter(T, all, MatchHead#resource{status = in_study}, MatchConditions);
-parse_filter([{exact, "lifecycleStatus", "In Design"} | T], all, MatchHead, MatchConditions) ->
-	parse_filter(T, all, MatchHead#resource{status = in_design}, MatchConditions);
-parse_filter([{exact, "lifecycleStatus", "In Test"} | T], all, MatchHead, MatchConditions) ->
-	parse_filter(T, all, MatchHead#resource{status = in_test}, MatchConditions);
-parse_filter([{exact, "lifecycleStatus", "Rejected"} | T], all, MatchHead, MatchConditions) ->
-	parse_filter(T, all, MatchHead#resource{status = rejected}, MatchConditions);
-parse_filter([{exact, "lifecycleStatus", "Active"} | T], all, MatchHead, MatchConditions) ->
-	parse_filter(T, all, MatchHead#resource{status = active}, MatchConditions);
-parse_filter([{exact, "lifecycleStatus", "Launched"} | T], all, MatchHead, MatchConditions) ->
-	parse_filter(T, all, MatchHead#resource{status = launched}, MatchConditions);
-parse_filter([{exact, "lifecycleStatus", "Retired"} | T], all, MatchHead, MatchConditions) ->
-	parse_filter(T, all, MatchHead#resource{status = retired}, MatchConditions);
-parse_filter([{exact, "lifecycleStatus", "Obsolete"} | T], all, MatchHead, MatchConditions) ->
-	parse_filter(T, all, MatchHead#resource{status = obsolete}, MatchConditions);
-parse_filter([{exact, "lifecycleStatus", "In Study"} | T], any, MatchHead, MatchConditions) ->
-	NewMatchConditions = [{'==', '$10', in_study} | MatchConditions],
-	parse_filter(T, any, MatchHead#resource{status = '$10'}, NewMatchConditions);
-parse_filter([{exact, "lifecycleStatus", "In Design"} | T], any, MatchHead, MatchConditions) ->
-	NewMatchConditions = [{'==', '$10', in_design} | MatchConditions],
-	parse_filter(T, any, MatchHead#resource{status = '$10'}, NewMatchConditions);
-parse_filter([{exact, "lifecycleStatus", "In Test"} | T], any, MatchHead, MatchConditions) ->
-	NewMatchConditions = [{'==', '$10', in_test} | MatchConditions],
-	parse_filter(T, any, MatchHead#resource{status = '$10'}, NewMatchConditions);
-parse_filter([{exact, "lifecycleStatus", "Rejected"} | T], any, MatchHead, MatchConditions) ->
-	NewMatchConditions = [{'==', '$10', rejected} | MatchConditions],
-	parse_filter(T, any, MatchHead#resource{status = '$10'}, NewMatchConditions);
-parse_filter([{exact, "lifecycleStatus", "Active"} | T], any, MatchHead, MatchConditions) ->
-	NewMatchConditions = [{'==', '$10', active} | MatchConditions],
-	parse_filter(T, any, MatchHead#resource{status = '$10'}, NewMatchConditions);
-parse_filter([{exact, "lifecycleStatus", "Launched"} | T], any, MatchHead, MatchConditions) ->
-	NewMatchConditions = [{'==', '$10', launched} | MatchConditions],
-	parse_filter(T, any, MatchHead#resource{status = '$10'}, NewMatchConditions);
-parse_filter([{exact, "lifecycleStatus", "Retired"} | T], any, MatchHead, MatchConditions) ->
-	NewMatchConditions = [{'==', '$10', retired} | MatchConditions],
-	parse_filter(T, any, MatchHead#resource{status = '$10'}, NewMatchConditions);
-parse_filter([{exact, "lifecycleStatus", "Obsolete"} | T], any, MatchHead, MatchConditions) ->
-	NewMatchConditions = [{'==', '$10', obsolete} | MatchConditions],
-	parse_filter(T, any, MatchHead#resource{status = '$10'}, NewMatchConditions);
-parse_filter([{notexact, "lifecycleStatus", "In Study"} | T], Cond, MatchHead, MatchConditions) ->
-	NewMatchConditions = [{'/=', '$10', in_study} | MatchConditions],
-	parse_filter(T, Cond, MatchHead#resource{status = '$10'}, NewMatchConditions);
-parse_filter([{notexact, "lifecycleStatus", "In Design"} | T], Cond, MatchHead, MatchConditions) ->
-	NewMatchConditions = [{'/=', '$10', in_design} | MatchConditions],
-	parse_filter(T, Cond, MatchHead#resource{status = '$10'}, NewMatchConditions);
-parse_filter([{notexact, "lifecycleStatus", "In Test"} | T], Cond, MatchHead, MatchConditions) ->
-	NewMatchConditions = [{'/=', '$10', in_test} | MatchConditions],
-	parse_filter(T, Cond, MatchHead#resource{status = '$10'}, NewMatchConditions);
-parse_filter([{notexact, "lifecycleStatus", "Rejected"} | T], Cond, MatchHead, MatchConditions) ->
-	NewMatchConditions = [{'/=', '$10', rejected} | MatchConditions],
-	parse_filter(T, Cond, MatchHead#resource{status = '$10'}, NewMatchConditions);
-parse_filter([{notexact, "lifecycleStatus", "Active"} | T], Cond, MatchHead, MatchConditions) ->
-	NewMatchConditions = [{'/=', '$10', active} | MatchConditions],
-	parse_filter(T, Cond, MatchHead#resource{status = '$10'}, NewMatchConditions);
-parse_filter([{notexact, "lifecycleStatus", "Launched"} | T], Cond, MatchHead, MatchConditions) ->
-	NewMatchConditions = [{'/=', '$10', launched} | MatchConditions],
-	parse_filter(T, Cond, MatchHead#resource{status = '$10'}, NewMatchConditions);
-parse_filter([{notexact, "lifecycleStatus", "Retired"} | T], Cond, MatchHead, MatchConditions) ->
-	NewMatchConditions = [{'/=', '$10', retired} | MatchConditions],
-	parse_filter(T, Cond, MatchHead#resource{status = '$10'}, NewMatchConditions);
-parse_filter([{notexact, "lifecycleStatus", "Obsolete"} | T], Cond, MatchHead, MatchConditions) ->
-	NewMatchConditions = [{'/=', '$10', obsolete} | MatchConditions],
-	parse_filter(T, Cond, MatchHead#resource{status = '$10'}, NewMatchConditions);
-parse_filter([{in, "lifecycleStatus", {all, In}} | T], Cond, MatchHead, _MatchConditions)
->>>>>>> 99325086
 		when is_list(In) ->
 	NewMatchConditions = in(In, '$10', []), 
 	NewMatchHead = MatchHead#resource{status = '$10'},
@@ -1166,20 +1098,6 @@
 	[{MatchHead, [NewMatchConditions], ['$_']}].
 
 %% @hidden
-in(["In Study" | T], '$10' = Var, Acc) ->
-	in(T, Var, [{'==', Var, in_study} | Acc]);
-in(["In Design" | T], '$10' = Var, Acc) ->
-	in(T, Var, [{'==', Var, in_design} | Acc]);
-in(["In Test" | T], '$10' = Var, Acc) ->
-	in(T, Var, [{'==', Var, in_test} | Acc]);
-in(["Rejected" | T], '$10' = Var, Acc) ->
-	in(T, Var, [{'==', Var, rejected} | Acc]);
-in(["Active" | T], '$10' = Var, Acc) ->
-	in(T, Var, [{'==', Var, active} | Acc]);
-in(["Launched" | T], '$10' = Var, Acc) ->
-	in(T, Var, [{'==', Var, launched} | Acc]);
-in(["Retired" | T], '$10' = Var, Acc) ->
-	in(T, Var, [{'==', Var, retired} | Acc]);
 in([H |T], Var, Acc) ->
 	in(T, Var, [{'==', Var, H} | Acc]);
 in([], _, Acc) when length(Acc) > 1 ->
