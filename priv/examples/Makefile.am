## Makefile.am
## vim: ts=3
##
## Process this file with automake to produce Makefile.in

examples_DATA = $(abs_builddir)/geran.xml \
		$(abs_builddir)/utran.xml \
		$(abs_builddir)/eutran.xml \
		$(abs_builddir)/core.xml \
		$(abs_builddir)/epc.xml \
		$(abs_builddir)/ims.xml \
		$(abs_builddir)/peeCmon.xml \
		$(abs_builddir)/epcn3ai.xml \
<<<<<<< HEAD
		$(abs_builddir)/inventoryAlt1.xml \
		$(abs_builddir)/inventoryAlt2.xml \
=======
		$(abs_builddir)/inventory1.xml \
>>>>>>> f9f13770
		$(abs_builddir)/catalog.json \
		$(abs_builddir)/category.json \
		$(abs_builddir)/candidate.json \
		$(abs_builddir)/specification-gsm-bss.json \
		$(abs_builddir)/specification-gsm-bts.json \
		$(abs_builddir)/specification-gsm-cell.json \
		$(abs_builddir)/specification-umts-rnc.json \
		$(abs_builddir)/specification-umts-nodeb.json \
		$(abs_builddir)/specification-umts-cell-fdd.json \
		$(abs_builddir)/specification-umts-cell-tdd-lcr.json \
		$(abs_builddir)/specification-umts-cell-tdd-hcr.json \
		$(abs_builddir)/specification-umts-iublink.json \
		$(abs_builddir)/specification-lte-enb.json \
		$(abs_builddir)/specification-lte-cell-fdd.json \
		$(abs_builddir)/specification-lte-cell-tdd.json \
		$(abs_builddir)/specification-epc-sgw.json \
		$(abs_builddir)/specification-epc-pgw.json \
		$(abs_builddir)/specification-epc-epdg.json \
		$(abs_builddir)/specification-epc-mme.json \
		$(abs_builddir)/specification-epc-pcrf.json \
		$(abs_builddir)/specification-core-msc.json \
		$(abs_builddir)/specification-core-mgw.json \
		$(abs_builddir)/specification-core-sgsn.json \
		$(abs_builddir)/specification-core-ggsn.json \
		$(abs_builddir)/specification-core-auc.json \
		$(abs_builddir)/specification-core-hlr.json \
		$(abs_builddir)/specification-core-eir.json \
		$(abs_builddir)/specification-core-mnpsrf.json \
		$(abs_builddir)/specification-core-cgf.json \
		$(abs_builddir)/specification-ims-as.json \
		$(abs_builddir)/specification-ims-hss.json \
		$(abs_builddir)/specification-ims-pcscf.json \
		$(abs_builddir)/specification-ims-scscf.json \
		$(abs_builddir)/specification-ims-icscf.json \
		$(abs_builddir)/specification-nr-gnb-du.json \
		$(abs_builddir)/specification-nr-gnb-cu-cp.json \
		$(abs_builddir)/specification-nr-gnb-cu-up.json \
		$(abs_builddir)/specification-nr-cell-cu.json \
		$(abs_builddir)/specification-nr-cell-du.json \
		$(abs_builddir)/specification-nr-sector-carrier.json \
		$(abs_builddir)/specification-5gc-slice.json \
		$(abs_builddir)/specification-5gc-slice-subnet.json \
		$(abs_builddir)/specification-5gc-amf.json \
		$(abs_builddir)/specification-5gc-smf.json \
		$(abs_builddir)/specification-5gc-upf.json \
		$(abs_builddir)/specification-5gc-n3iwf.json \
		$(abs_builddir)/specification-5gc-pcf.json \
		$(abs_builddir)/specification-5gc-ausf.json \
		$(abs_builddir)/specification-5gc-udm.json \
		$(abs_builddir)/specification-5gc-udr.json \
		$(abs_builddir)/specification-5gc-udsf.json \
		$(abs_builddir)/specification-5gc-nrf.json \
		$(abs_builddir)/specification-5gc-nssf.json \
		$(abs_builddir)/specification-5gc-smsf.json \
		$(abs_builddir)/specification-5gc-lmf.json \
		$(abs_builddir)/specification-5gc-ngeir.json \
		$(abs_builddir)/specification-5gc-sepp.json \
		$(abs_builddir)/specification-5gc-nwdaf.json \
		$(abs_builddir)/specification-pee-me.json \
		$(abs_builddir)/resource-gsm-bss.json \
		$(abs_builddir)/resource-gsm-bts.json \
		$(abs_builddir)/resource-gsm-cell.json \
		$(abs_builddir)/resource-umts-nodeb.json \
		$(abs_builddir)/resource-umts-rnc.json \
		$(abs_builddir)/resource-umts-cell-fdd.json \
		$(abs_builddir)/resource-umts-cell-tdd-hcr.json \
		$(abs_builddir)/resource-umts-cell-tdd-lcr.json \
		$(abs_builddir)/resource-umts-iub.json

$(abs_builddir)/%.xml:	$(srcdir)/%.xml
	if [ ! -e $@ ]; then \
		$(LN_S) $< $@; \
	fi

$(abs_builddir)/%.json:	$(srcdir)/%.json
	if [ ! -e $@ ]; then \
		$(LN_S) $< $@; \
	fi

check_DATA = .validation_ok

.validation_ok:
	@if xmllint --version > /dev/null 2>&1; then \
		for i in `ls *.xml`; do \
			if ! xmllint --noout --schema $(top_builddir)/priv/schema/configData.xsd $$i; \
			then exit 1; fi \
		done; \
	else \
		echo "xmllint needed to validate XML"; \
	fi
	@if ajv help > /dev/null 2>&1; then \
		if ! ajv validate -s $(top_builddir)/priv/schema/resourceCatalogManagement.json \
				-d catalog.json; then exit 1; fi; \
		if ! ajv validate -s $(top_builddir)/priv/schema/resourceCatalogManagement.json \
				-d category.json; then exit 1; fi; \
		if ! ajv validate -s $(top_builddir)/priv/schema/resourceCatalogManagement.json \
				-d candidate.json; then exit 1; fi; \
		if ! ajv validate -s $(top_builddir)/priv/schema/BssFunctionSpec.json \
				-r $(top_builddir)/priv/schema/ResourceFunctionSpec.json \
				-r $(top_builddir)/priv/schema/entityCatalogManagement.json \
				-r $(top_builddir)/priv/schema/resourceCatalogManagement.json \
				-r $(top_builddir)/priv/schema/SAPSpecificationRef.json \
				-r $(top_builddir)/priv/schema/ConnectionPointSpecificationRef.json \
				-r $(top_builddir)/priv/schema/ConnectivitySpecification.json \
				-d specification-gsm-bss.json; then exit 1; fi; \
		if ! ajv validate -s $(top_builddir)/priv/schema/BtsSiteMgrSpec.json \
				-r $(top_builddir)/priv/schema/ResourceFunctionSpec.json \
				-r $(top_builddir)/priv/schema/entityCatalogManagement.json \
				-r $(top_builddir)/priv/schema/resourceCatalogManagement.json \
				-r $(top_builddir)/priv/schema/SAPSpecificationRef.json \
				-r $(top_builddir)/priv/schema/ConnectionPointSpecificationRef.json \
				-r $(top_builddir)/priv/schema/ConnectivitySpecification.json \
				-d specification-gsm-bts.json; then exit 1; fi; \
		if ! ajv validate -s $(top_builddir)/priv/schema/GsmCellSpec.json \
				-r $(top_builddir)/priv/schema/ResourceFunctionSpec.json \
				-r $(top_builddir)/priv/schema/entityCatalogManagement.json \
				-r $(top_builddir)/priv/schema/resourceCatalogManagement.json \
				-r $(top_builddir)/priv/schema/SAPSpecificationRef.json \
				-r $(top_builddir)/priv/schema/ConnectionPointSpecificationRef.json \
				-r $(top_builddir)/priv/schema/ConnectivitySpecification.json \
				-d specification-gsm-cell.json; then exit 1; fi; \
		if ! ajv validate -s $(top_builddir)/priv/schema/RncFunctionSpec.json \
				-r $(top_builddir)/priv/schema/ResourceFunctionSpec.json \
				-r $(top_builddir)/priv/schema/entityCatalogManagement.json \
				-r $(top_builddir)/priv/schema/resourceCatalogManagement.json \
				-r $(top_builddir)/priv/schema/SAPSpecificationRef.json \
				-r $(top_builddir)/priv/schema/ConnectionPointSpecificationRef.json \
				-r $(top_builddir)/priv/schema/ConnectivitySpecification.json \
				-d specification-umts-rnc.json; then exit 1; fi; \
		if ! ajv validate -s $(top_builddir)/priv/schema/NodeBFunctionSpec.json \
				-r $(top_builddir)/priv/schema/ResourceFunctionSpec.json \
				-r $(top_builddir)/priv/schema/entityCatalogManagement.json \
				-r $(top_builddir)/priv/schema/resourceCatalogManagement.json \
				-r $(top_builddir)/priv/schema/SAPSpecificationRef.json \
				-r $(top_builddir)/priv/schema/ConnectionPointSpecificationRef.json \
				-r $(top_builddir)/priv/schema/ConnectivitySpecification.json \
				-d specification-umts-nodeb.json; then exit 1; fi; \
		if ! ajv validate -s $(top_builddir)/priv/schema/UtranCellFDDSpec.json \
				-r $(top_builddir)/priv/schema/UtranGenericCellSpec.json \
				-r $(top_builddir)/priv/schema/ResourceFunctionSpec.json \
				-r $(top_builddir)/priv/schema/entityCatalogManagement.json \
				-r $(top_builddir)/priv/schema/resourceCatalogManagement.json \
				-r $(top_builddir)/priv/schema/SAPSpecificationRef.json \
				-r $(top_builddir)/priv/schema/ConnectionPointSpecificationRef.json \
				-r $(top_builddir)/priv/schema/ConnectivitySpecification.json \
				-d specification-umts-cell-fdd.json; then exit 1; fi; \
		if ! ajv validate -s $(top_builddir)/priv/schema/UtranCellTDDLcrSpec.json \
				-r $(top_builddir)/priv/schema/UtranCellTDDSpec.json \
				-r $(top_builddir)/priv/schema/UtranGenericCellSpec.json \
				-r $(top_builddir)/priv/schema/ResourceFunctionSpec.json \
				-r $(top_builddir)/priv/schema/entityCatalogManagement.json \
				-r $(top_builddir)/priv/schema/resourceCatalogManagement.json \
				-r $(top_builddir)/priv/schema/SAPSpecificationRef.json \
				-r $(top_builddir)/priv/schema/ConnectionPointSpecificationRef.json \
				-r $(top_builddir)/priv/schema/ConnectivitySpecification.json \
				-d specification-umts-cell-tdd-lcr.json; then exit 1; fi; \
		if ! ajv validate -s $(top_builddir)/priv/schema/UtranCellTDDHcrSpec.json \
				-r $(top_builddir)/priv/schema/UtranCellTDDSpec.json \
				-r $(top_builddir)/priv/schema/UtranGenericCellSpec.json \
				-r $(top_builddir)/priv/schema/ResourceFunctionSpec.json \
				-r $(top_builddir)/priv/schema/entityCatalogManagement.json \
				-r $(top_builddir)/priv/schema/resourceCatalogManagement.json \
				-r $(top_builddir)/priv/schema/SAPSpecificationRef.json \
				-r $(top_builddir)/priv/schema/ConnectionPointSpecificationRef.json \
				-r $(top_builddir)/priv/schema/ConnectivitySpecification.json \
				-d specification-umts-cell-tdd-hcr.json; then exit 1; fi; \
		if ! ajv validate -s $(top_builddir)/priv/schema/IubLinkSpec.json \
				-r $(top_builddir)/priv/schema/ResourceFunctionSpec.json \
				-r $(top_builddir)/priv/schema/entityCatalogManagement.json \
				-r $(top_builddir)/priv/schema/resourceCatalogManagement.json \
				-r $(top_builddir)/priv/schema/SAPSpecificationRef.json \
				-r $(top_builddir)/priv/schema/ConnectionPointSpecificationRef.json \
				-r $(top_builddir)/priv/schema/ConnectivitySpecification.json \
				-d specification-umts-iublink.json; then exit 1; fi; \
		if ! ajv validate -s $(top_builddir)/priv/schema/ENBFunctionSpec.json \
				-r $(top_builddir)/priv/schema/ResourceFunctionSpec.json \
				-r $(top_builddir)/priv/schema/entityCatalogManagement.json \
				-r $(top_builddir)/priv/schema/resourceCatalogManagement.json \
				-r $(top_builddir)/priv/schema/SAPSpecificationRef.json \
				-r $(top_builddir)/priv/schema/ConnectionPointSpecificationRef.json \
				-r $(top_builddir)/priv/schema/ConnectivitySpecification.json \
				-d specification-lte-enb.json; then exit 1; fi; \
		if ! ajv validate -s $(top_builddir)/priv/schema/EUtranCellFDDSpec.json \
				-r $(top_builddir)/priv/schema/EUtranGenericCellSpec.json \
				-r $(top_builddir)/priv/schema/ResourceFunctionSpec.json \
				-r $(top_builddir)/priv/schema/entityCatalogManagement.json \
				-r $(top_builddir)/priv/schema/resourceCatalogManagement.json \
				-r $(top_builddir)/priv/schema/SAPSpecificationRef.json \
				-r $(top_builddir)/priv/schema/ConnectionPointSpecificationRef.json \
				-r $(top_builddir)/priv/schema/ConnectivitySpecification.json \
				-d specification-lte-cell-fdd.json; then exit 1; fi; \
		if ! ajv validate -s $(top_builddir)/priv/schema/EUtranCellTDDSpec.json \
				-r $(top_builddir)/priv/schema/EUtranGenericCellSpec.json \
				-r $(top_builddir)/priv/schema/ResourceFunctionSpec.json \
				-r $(top_builddir)/priv/schema/entityCatalogManagement.json \
				-r $(top_builddir)/priv/schema/resourceCatalogManagement.json \
				-r $(top_builddir)/priv/schema/SAPSpecificationRef.json \
				-r $(top_builddir)/priv/schema/ConnectionPointSpecificationRef.json \
				-r $(top_builddir)/priv/schema/ConnectivitySpecification.json \
				-d specification-lte-cell-tdd.json; then exit 1; fi; \
		if ! ajv validate -s $(top_builddir)/priv/schema/ServingGWFunctionSpec.json \
				-r $(top_builddir)/priv/schema/ResourceFunctionSpec.json \
				-r $(top_builddir)/priv/schema/entityCatalogManagement.json \
				-r $(top_builddir)/priv/schema/resourceCatalogManagement.json \
				-r $(top_builddir)/priv/schema/SAPSpecificationRef.json \
				-r $(top_builddir)/priv/schema/ConnectionPointSpecificationRef.json \
				-r $(top_builddir)/priv/schema/ConnectivitySpecification.json \
				-d specification-epc-sgw.json; then exit 1; fi; \
		if ! ajv validate -s $(top_builddir)/priv/schema/PGWFunctionSpec.json \
				-r $(top_builddir)/priv/schema/ResourceFunctionSpec.json \
				-r $(top_builddir)/priv/schema/entityCatalogManagement.json \
				-r $(top_builddir)/priv/schema/resourceCatalogManagement.json \
				-r $(top_builddir)/priv/schema/SAPSpecificationRef.json \
				-r $(top_builddir)/priv/schema/ConnectionPointSpecificationRef.json \
				-r $(top_builddir)/priv/schema/ConnectivitySpecification.json \
				-d specification-epc-pgw.json; then exit 1; fi; \
		if ! ajv validate -s $(top_builddir)/priv/schema/EPDGFunctionSpec.json\
				-r $(top_builddir)/priv/schema/ResourceFunctionSpec.json \
				-r $(top_builddir)/priv/schema/entityCatalogManagement.json \
				-r $(top_builddir)/priv/schema/resourceCatalogManagement.json \
				-r $(top_builddir)/priv/schema/SAPSpecificationRef.json \
				-r $(top_builddir)/priv/schema/ConnectionPointSpecificationRef.json \
				-r $(top_builddir)/priv/schema/ConnectivitySpecification.json \
				-d specification-epc-epdg.json; then exit 1; fi; \
		if ! ajv validate -s $(top_builddir)/priv/schema/MMEFunctionSpec.json \
				-r $(top_builddir)/priv/schema/ResourceFunctionSpec.json \
				-r $(top_builddir)/priv/schema/entityCatalogManagement.json \
				-r $(top_builddir)/priv/schema/resourceCatalogManagement.json \
				-r $(top_builddir)/priv/schema/SAPSpecificationRef.json \
				-r $(top_builddir)/priv/schema/ConnectionPointSpecificationRef.json \
				-r $(top_builddir)/priv/schema/ConnectivitySpecification.json \
				-d specification-epc-mme.json; then exit 1; fi; \
		if ! ajv validate -s $(top_builddir)/priv/schema/PCRFFunctionSpec.json \
				-r $(top_builddir)/priv/schema/ResourceFunctionSpec.json \
				-r $(top_builddir)/priv/schema/entityCatalogManagement.json \
				-r $(top_builddir)/priv/schema/resourceCatalogManagement.json \
				-r $(top_builddir)/priv/schema/SAPSpecificationRef.json \
				-r $(top_builddir)/priv/schema/ConnectionPointSpecificationRef.json \
				-r $(top_builddir)/priv/schema/ConnectivitySpecification.json \
				-d specification-epc-pcrf.json; then exit 1; fi; \
		if ! ajv validate -s $(top_builddir)/priv/schema/MscServerFunctionSpec.json \
				-r $(top_builddir)/priv/schema/ResourceFunctionSpec.json \
				-r $(top_builddir)/priv/schema/entityCatalogManagement.json \
				-r $(top_builddir)/priv/schema/resourceCatalogManagement.json \
				-r $(top_builddir)/priv/schema/SAPSpecificationRef.json \
				-r $(top_builddir)/priv/schema/ConnectionPointSpecificationRef.json \
				-r $(top_builddir)/priv/schema/ConnectivitySpecification.json \
				-d specification-core-msc.json; then exit 1; fi; \
		if ! ajv validate -s $(top_builddir)/priv/schema/CsMgwFunctionSpec.json \
				-r $(top_builddir)/priv/schema/ResourceFunctionSpec.json \
				-r $(top_builddir)/priv/schema/entityCatalogManagement.json \
				-r $(top_builddir)/priv/schema/resourceCatalogManagement.json \
				-r $(top_builddir)/priv/schema/SAPSpecificationRef.json \
				-r $(top_builddir)/priv/schema/ConnectionPointSpecificationRef.json \
				-r $(top_builddir)/priv/schema/ConnectivitySpecification.json \
				-d specification-core-mgw.json; then exit 1; fi; \
		if ! ajv validate -s $(top_builddir)/priv/schema/SgsnFunctionSpec.json \
				-r $(top_builddir)/priv/schema/ResourceFunctionSpec.json \
				-r $(top_builddir)/priv/schema/entityCatalogManagement.json \
				-r $(top_builddir)/priv/schema/resourceCatalogManagement.json \
				-r $(top_builddir)/priv/schema/SAPSpecificationRef.json \
				-r $(top_builddir)/priv/schema/ConnectionPointSpecificationRef.json \
				-r $(top_builddir)/priv/schema/ConnectivitySpecification.json \
				-d specification-core-sgsn.json; then exit 1; fi; \
		if ! ajv validate -s $(top_builddir)/priv/schema/GgsnFunctionSpec.json \
				-r $(top_builddir)/priv/schema/ResourceFunctionSpec.json \
				-r $(top_builddir)/priv/schema/entityCatalogManagement.json \
				-r $(top_builddir)/priv/schema/resourceCatalogManagement.json \
				-r $(top_builddir)/priv/schema/SAPSpecificationRef.json \
				-r $(top_builddir)/priv/schema/ConnectionPointSpecificationRef.json \
				-r $(top_builddir)/priv/schema/ConnectivitySpecification.json \
				-d specification-core-ggsn.json; then exit 1; fi; \
		if ! ajv validate -s $(top_builddir)/priv/schema/AucFunctionSpec.json \
				-r $(top_builddir)/priv/schema/ResourceFunctionSpec.json \
				-r $(top_builddir)/priv/schema/entityCatalogManagement.json \
				-r $(top_builddir)/priv/schema/resourceCatalogManagement.json \
				-r $(top_builddir)/priv/schema/SAPSpecificationRef.json \
				-r $(top_builddir)/priv/schema/ConnectionPointSpecificationRef.json \
				-r $(top_builddir)/priv/schema/ConnectivitySpecification.json \
				-d specification-core-auc.json; then exit 1; fi; \
		if ! ajv validate -s $(top_builddir)/priv/schema/HlrFunctionSpec.json \
				-r $(top_builddir)/priv/schema/ResourceFunctionSpec.json \
				-r $(top_builddir)/priv/schema/entityCatalogManagement.json \
				-r $(top_builddir)/priv/schema/resourceCatalogManagement.json \
				-r $(top_builddir)/priv/schema/SAPSpecificationRef.json \
				-r $(top_builddir)/priv/schema/ConnectionPointSpecificationRef.json \
				-r $(top_builddir)/priv/schema/ConnectivitySpecification.json \
				-d specification-core-hlr.json; then exit 1; fi; \
		if ! ajv validate -s $(top_builddir)/priv/schema/EirFunctionSpec.json \
				-r $(top_builddir)/priv/schema/ResourceFunctionSpec.json \
				-r $(top_builddir)/priv/schema/entityCatalogManagement.json \
				-r $(top_builddir)/priv/schema/resourceCatalogManagement.json \
				-r $(top_builddir)/priv/schema/SAPSpecificationRef.json \
				-r $(top_builddir)/priv/schema/ConnectionPointSpecificationRef.json \
				-r $(top_builddir)/priv/schema/ConnectivitySpecification.json \
				-d specification-core-eir.json; then exit 1; fi; \
		if ! ajv validate -s $(top_builddir)/priv/schema/MnpSrfFunctionSpec.json \
				-r $(top_builddir)/priv/schema/ResourceFunctionSpec.json \
				-r $(top_builddir)/priv/schema/entityCatalogManagement.json \
				-r $(top_builddir)/priv/schema/resourceCatalogManagement.json \
				-r $(top_builddir)/priv/schema/SAPSpecificationRef.json \
				-r $(top_builddir)/priv/schema/ConnectionPointSpecificationRef.json \
				-r $(top_builddir)/priv/schema/ConnectivitySpecification.json \
				-d specification-core-mnpsrf.json; then exit 1; fi; \
		if ! ajv validate -s $(top_builddir)/priv/schema/CgfFunctionSpec.json \
				-r $(top_builddir)/priv/schema/ResourceFunctionSpec.json \
				-r $(top_builddir)/priv/schema/entityCatalogManagement.json \
				-r $(top_builddir)/priv/schema/resourceCatalogManagement.json \
				-r $(top_builddir)/priv/schema/SAPSpecificationRef.json \
				-r $(top_builddir)/priv/schema/ConnectionPointSpecificationRef.json \
				-r $(top_builddir)/priv/schema/ConnectivitySpecification.json \
				-d specification-core-cgf.json; then exit 1; fi; \
		if ! ajv validate -s $(top_builddir)/priv/schema/ASFunctionSpec.json \
				-r $(top_builddir)/priv/schema/ResourceFunctionSpec.json \
				-r $(top_builddir)/priv/schema/entityCatalogManagement.json \
				-r $(top_builddir)/priv/schema/resourceCatalogManagement.json \
				-r $(top_builddir)/priv/schema/SAPSpecificationRef.json \
				-r $(top_builddir)/priv/schema/ConnectionPointSpecificationRef.json \
				-r $(top_builddir)/priv/schema/ConnectivitySpecification.json \
				-d specification-ims-as.json; then exit 1; fi; \
		if ! ajv validate -s $(top_builddir)/priv/schema/HSSFunctionSpec.json \
				-r $(top_builddir)/priv/schema/ResourceFunctionSpec.json \
				-r $(top_builddir)/priv/schema/entityCatalogManagement.json \
				-r $(top_builddir)/priv/schema/resourceCatalogManagement.json \
				-r $(top_builddir)/priv/schema/SAPSpecificationRef.json \
				-r $(top_builddir)/priv/schema/ConnectionPointSpecificationRef.json \
				-r $(top_builddir)/priv/schema/ConnectivitySpecification.json \
				-d specification-ims-hss.json; then exit 1; fi; \
		if ! ajv validate -s $(top_builddir)/priv/schema/PCSCFFunctionSpec.json \
				-r $(top_builddir)/priv/schema/ResourceFunctionSpec.json \
				-r $(top_builddir)/priv/schema/entityCatalogManagement.json \
				-r $(top_builddir)/priv/schema/resourceCatalogManagement.json \
				-r $(top_builddir)/priv/schema/SAPSpecificationRef.json \
				-r $(top_builddir)/priv/schema/ConnectionPointSpecificationRef.json \
				-r $(top_builddir)/priv/schema/ConnectivitySpecification.json \
				-d specification-ims-pcscf.json; then exit 1; fi; \
		if ! ajv validate -s $(top_builddir)/priv/schema/SCSCFFunctionSpec.json \
				-r $(top_builddir)/priv/schema/ResourceFunctionSpec.json \
				-r $(top_builddir)/priv/schema/entityCatalogManagement.json \
				-r $(top_builddir)/priv/schema/resourceCatalogManagement.json \
				-r $(top_builddir)/priv/schema/SAPSpecificationRef.json \
				-r $(top_builddir)/priv/schema/ConnectionPointSpecificationRef.json \
				-r $(top_builddir)/priv/schema/ConnectivitySpecification.json \
				-d specification-ims-scscf.json; then exit 1; fi; \
		if ! ajv validate -s $(top_builddir)/priv/schema/ICSCFFunctionSpec.json \
				-r $(top_builddir)/priv/schema/ResourceFunctionSpec.json \
				-r $(top_builddir)/priv/schema/entityCatalogManagement.json \
				-r $(top_builddir)/priv/schema/resourceCatalogManagement.json \
				-r $(top_builddir)/priv/schema/SAPSpecificationRef.json \
				-r $(top_builddir)/priv/schema/ConnectionPointSpecificationRef.json \
				-r $(top_builddir)/priv/schema/ConnectivitySpecification.json \
				-d specification-ims-icscf.json; then exit 1; fi; \
		if ! ajv validate -s $(top_builddir)/priv/schema/GNBDUFunctionSpec.json \
				-r $(top_builddir)/priv/schema/ResourceFunctionSpec.json \
				-r $(top_builddir)/priv/schema/entityCatalogManagement.json \
				-r $(top_builddir)/priv/schema/resourceCatalogManagement.json \
				-r $(top_builddir)/priv/schema/SAPSpecificationRef.json \
				-r $(top_builddir)/priv/schema/ConnectionPointSpecificationRef.json \
				-r $(top_builddir)/priv/schema/ConnectivitySpecification.json \
				-d specification-nr-gnb-du.json; then exit 1; fi; \
		if ! ajv validate -s $(top_builddir)/priv/schema/GNBCUCPFunctionSpec.json \
				-r $(top_builddir)/priv/schema/ResourceFunctionSpec.json \
				-r $(top_builddir)/priv/schema/entityCatalogManagement.json \
				-r $(top_builddir)/priv/schema/resourceCatalogManagement.json \
				-r $(top_builddir)/priv/schema/SAPSpecificationRef.json \
				-r $(top_builddir)/priv/schema/ConnectionPointSpecificationRef.json \
				-r $(top_builddir)/priv/schema/ConnectivitySpecification.json \
				-d specification-nr-gnb-cu-cp.json; then exit 1; fi; \
		if ! ajv validate -s $(top_builddir)/priv/schema/GNBCUUPFunctionSpec.json \
				-r $(top_builddir)/priv/schema/ResourceFunctionSpec.json \
				-r $(top_builddir)/priv/schema/entityCatalogManagement.json \
				-r $(top_builddir)/priv/schema/resourceCatalogManagement.json \
				-r $(top_builddir)/priv/schema/SAPSpecificationRef.json \
				-r $(top_builddir)/priv/schema/ConnectionPointSpecificationRef.json \
				-r $(top_builddir)/priv/schema/ConnectivitySpecification.json \
				-d specification-nr-gnb-cu-up.json; then exit 1; fi; \
		if ! ajv validate -s $(top_builddir)/priv/schema/NRCellCUSpec.json \
				-r $(top_builddir)/priv/schema/ResourceFunctionSpec.json \
				-r $(top_builddir)/priv/schema/entityCatalogManagement.json \
				-r $(top_builddir)/priv/schema/resourceCatalogManagement.json \
				-r $(top_builddir)/priv/schema/SAPSpecificationRef.json \
				-r $(top_builddir)/priv/schema/ConnectionPointSpecificationRef.json \
				-r $(top_builddir)/priv/schema/ConnectivitySpecification.json \
				-d specification-nr-cell-cu.json; then exit 1; fi; \
		if ! ajv validate -s $(top_builddir)/priv/schema/NRCellDUSpec.json \
				-r $(top_builddir)/priv/schema/ResourceFunctionSpec.json \
				-r $(top_builddir)/priv/schema/entityCatalogManagement.json \
				-r $(top_builddir)/priv/schema/resourceCatalogManagement.json \
				-r $(top_builddir)/priv/schema/SAPSpecificationRef.json \
				-r $(top_builddir)/priv/schema/ConnectionPointSpecificationRef.json \
				-r $(top_builddir)/priv/schema/ConnectivitySpecification.json \
				-d specification-nr-cell-du.json; then exit 1; fi; \
		if ! ajv validate -s $(top_builddir)/priv/schema/NRSectorCarrierSpec.json \
				-r $(top_builddir)/priv/schema/ResourceFunctionSpec.json \
				-r $(top_builddir)/priv/schema/entityCatalogManagement.json \
				-r $(top_builddir)/priv/schema/resourceCatalogManagement.json \
				-r $(top_builddir)/priv/schema/SAPSpecificationRef.json \
				-r $(top_builddir)/priv/schema/ConnectionPointSpecificationRef.json \
				-r $(top_builddir)/priv/schema/ConnectivitySpecification.json \
				-d specification-nr-sector-carrier.json; then exit 1; fi; \
		if ! ajv validate -s $(top_builddir)/priv/schema/NetworkSliceSpec.json \
				-r $(top_builddir)/priv/schema/ResourceFunctionSpec.json \
				-r $(top_builddir)/priv/schema/entityCatalogManagement.json \
				-r $(top_builddir)/priv/schema/resourceCatalogManagement.json \
				-r $(top_builddir)/priv/schema/SAPSpecificationRef.json \
				-r $(top_builddir)/priv/schema/ConnectionPointSpecificationRef.json \
				-r $(top_builddir)/priv/schema/ConnectivitySpecification.json \
				-d specification-5gc-slice.json; then exit 1; fi; \
		if ! ajv validate -s $(top_builddir)/priv/schema/NetworkSliceSubnetSpec.json \
				-r $(top_builddir)/priv/schema/ResourceFunctionSpec.json \
				-r $(top_builddir)/priv/schema/entityCatalogManagement.json \
				-r $(top_builddir)/priv/schema/resourceCatalogManagement.json \
				-r $(top_builddir)/priv/schema/SAPSpecificationRef.json \
				-r $(top_builddir)/priv/schema/ConnectionPointSpecificationRef.json \
				-r $(top_builddir)/priv/schema/ConnectivitySpecification.json \
				-d specification-5gc-slice-subnet.json; then exit 1; fi; \
		if ! ajv validate -s $(top_builddir)/priv/schema/AMFFunctionSpec.json \
				-r $(top_builddir)/priv/schema/ResourceFunctionSpec.json \
				-r $(top_builddir)/priv/schema/entityCatalogManagement.json \
				-r $(top_builddir)/priv/schema/resourceCatalogManagement.json \
				-r $(top_builddir)/priv/schema/SAPSpecificationRef.json \
				-r $(top_builddir)/priv/schema/ConnectionPointSpecificationRef.json \
				-r $(top_builddir)/priv/schema/ConnectivitySpecification.json \
				-d specification-5gc-amf.json; then exit 1; fi; \
		if ! ajv validate -s $(top_builddir)/priv/schema/SMFFunctionSpec.json \
				-r $(top_builddir)/priv/schema/ResourceFunctionSpec.json \
				-r $(top_builddir)/priv/schema/entityCatalogManagement.json \
				-r $(top_builddir)/priv/schema/resourceCatalogManagement.json \
				-r $(top_builddir)/priv/schema/SAPSpecificationRef.json \
				-r $(top_builddir)/priv/schema/ConnectionPointSpecificationRef.json \
				-r $(top_builddir)/priv/schema/ConnectivitySpecification.json \
				-d specification-5gc-smf.json; then exit 1; fi; \
		if ! ajv validate -s $(top_builddir)/priv/schema/UPFFunctionSpec.json \
				-r $(top_builddir)/priv/schema/ResourceFunctionSpec.json \
				-r $(top_builddir)/priv/schema/entityCatalogManagement.json \
				-r $(top_builddir)/priv/schema/resourceCatalogManagement.json \
				-r $(top_builddir)/priv/schema/SAPSpecificationRef.json \
				-r $(top_builddir)/priv/schema/ConnectionPointSpecificationRef.json \
				-r $(top_builddir)/priv/schema/ConnectivitySpecification.json \
				-d specification-5gc-upf.json; then exit 1; fi; \
		if ! ajv validate -s $(top_builddir)/priv/schema/N3IWFFunctionSpec.json \
				-r $(top_builddir)/priv/schema/ResourceFunctionSpec.json \
				-r $(top_builddir)/priv/schema/entityCatalogManagement.json \
				-r $(top_builddir)/priv/schema/resourceCatalogManagement.json \
				-r $(top_builddir)/priv/schema/SAPSpecificationRef.json \
				-r $(top_builddir)/priv/schema/ConnectionPointSpecificationRef.json \
				-r $(top_builddir)/priv/schema/ConnectivitySpecification.json \
				-d specification-5gc-n3iwf.json; then exit 1; fi; \
		if ! ajv validate -s $(top_builddir)/priv/schema/PCFFunctionSpec.json \
				-r $(top_builddir)/priv/schema/ResourceFunctionSpec.json \
				-r $(top_builddir)/priv/schema/entityCatalogManagement.json \
				-r $(top_builddir)/priv/schema/resourceCatalogManagement.json \
				-r $(top_builddir)/priv/schema/SAPSpecificationRef.json \
				-r $(top_builddir)/priv/schema/ConnectionPointSpecificationRef.json \
				-r $(top_builddir)/priv/schema/ConnectivitySpecification.json \
				-d specification-5gc-pcf.json; then exit 1; fi; \
		if ! ajv validate -s $(top_builddir)/priv/schema/AUSFFunctionSpec.json \
				-r $(top_builddir)/priv/schema/ResourceFunctionSpec.json \
				-r $(top_builddir)/priv/schema/entityCatalogManagement.json \
				-r $(top_builddir)/priv/schema/resourceCatalogManagement.json \
				-r $(top_builddir)/priv/schema/SAPSpecificationRef.json \
				-r $(top_builddir)/priv/schema/ConnectionPointSpecificationRef.json \
				-r $(top_builddir)/priv/schema/ConnectivitySpecification.json \
				-d specification-5gc-ausf.json; then exit 1; fi; \
		if ! ajv validate -s $(top_builddir)/priv/schema/UDMFunctionSpec.json \
				-r $(top_builddir)/priv/schema/ResourceFunctionSpec.json \
				-r $(top_builddir)/priv/schema/entityCatalogManagement.json \
				-r $(top_builddir)/priv/schema/resourceCatalogManagement.json \
				-r $(top_builddir)/priv/schema/SAPSpecificationRef.json \
				-r $(top_builddir)/priv/schema/ConnectionPointSpecificationRef.json \
				-r $(top_builddir)/priv/schema/ConnectivitySpecification.json \
				-d specification-5gc-udm.json; then exit 1; fi; \
		if ! ajv validate -s $(top_builddir)/priv/schema/UDRFunctionSpec.json \
				-r $(top_builddir)/priv/schema/ResourceFunctionSpec.json \
				-r $(top_builddir)/priv/schema/entityCatalogManagement.json \
				-r $(top_builddir)/priv/schema/resourceCatalogManagement.json \
				-r $(top_builddir)/priv/schema/SAPSpecificationRef.json \
				-r $(top_builddir)/priv/schema/ConnectionPointSpecificationRef.json \
				-r $(top_builddir)/priv/schema/ConnectivitySpecification.json \
				-d specification-5gc-udr.json; then exit 1; fi; \
		if ! ajv validate -s $(top_builddir)/priv/schema/UDSFFunctionSpec.json \
				-r $(top_builddir)/priv/schema/ResourceFunctionSpec.json \
				-r $(top_builddir)/priv/schema/entityCatalogManagement.json \
				-r $(top_builddir)/priv/schema/resourceCatalogManagement.json \
				-r $(top_builddir)/priv/schema/SAPSpecificationRef.json \
				-r $(top_builddir)/priv/schema/ConnectionPointSpecificationRef.json \
				-r $(top_builddir)/priv/schema/ConnectivitySpecification.json \
				-d specification-5gc-udsf.json; then exit 1; fi; \
		if ! ajv validate -s $(top_builddir)/priv/schema/NRFFunctionSpec.json \
				-r $(top_builddir)/priv/schema/ResourceFunctionSpec.json \
				-r $(top_builddir)/priv/schema/entityCatalogManagement.json \
				-r $(top_builddir)/priv/schema/resourceCatalogManagement.json \
				-r $(top_builddir)/priv/schema/SAPSpecificationRef.json \
				-r $(top_builddir)/priv/schema/ConnectionPointSpecificationRef.json \
				-r $(top_builddir)/priv/schema/ConnectivitySpecification.json \
				-d specification-5gc-nrf.json; then exit 1; fi; \
		if ! ajv validate -s $(top_builddir)/priv/schema/NSSFFunctionSpec.json \
				-r $(top_builddir)/priv/schema/ResourceFunctionSpec.json \
				-r $(top_builddir)/priv/schema/entityCatalogManagement.json \
				-r $(top_builddir)/priv/schema/resourceCatalogManagement.json \
				-r $(top_builddir)/priv/schema/SAPSpecificationRef.json \
				-r $(top_builddir)/priv/schema/ConnectionPointSpecificationRef.json \
				-r $(top_builddir)/priv/schema/ConnectivitySpecification.json \
				-d specification-5gc-nssf.json; then exit 1; fi; \
		if ! ajv validate -s $(top_builddir)/priv/schema/SMSFFunctionSpec.json \
				-r $(top_builddir)/priv/schema/ResourceFunctionSpec.json \
				-r $(top_builddir)/priv/schema/entityCatalogManagement.json \
				-r $(top_builddir)/priv/schema/resourceCatalogManagement.json \
				-r $(top_builddir)/priv/schema/SAPSpecificationRef.json \
				-r $(top_builddir)/priv/schema/ConnectionPointSpecificationRef.json \
				-r $(top_builddir)/priv/schema/ConnectivitySpecification.json \
				-d specification-5gc-smsf.json; then exit 1; fi; \
		if ! ajv validate -s $(top_builddir)/priv/schema/LMFFunctionSpec.json \
				-r $(top_builddir)/priv/schema/ResourceFunctionSpec.json \
				-r $(top_builddir)/priv/schema/entityCatalogManagement.json \
				-r $(top_builddir)/priv/schema/resourceCatalogManagement.json \
				-r $(top_builddir)/priv/schema/SAPSpecificationRef.json \
				-r $(top_builddir)/priv/schema/ConnectionPointSpecificationRef.json \
				-r $(top_builddir)/priv/schema/ConnectivitySpecification.json \
				-d specification-5gc-lmf.json; then exit 1; fi; \
		if ! ajv validate -s $(top_builddir)/priv/schema/NGEIRFunctionSpec.json \
				-r $(top_builddir)/priv/schema/ResourceFunctionSpec.json \
				-r $(top_builddir)/priv/schema/entityCatalogManagement.json \
				-r $(top_builddir)/priv/schema/resourceCatalogManagement.json \
				-r $(top_builddir)/priv/schema/SAPSpecificationRef.json \
				-r $(top_builddir)/priv/schema/ConnectionPointSpecificationRef.json \
				-r $(top_builddir)/priv/schema/ConnectivitySpecification.json \
				-d specification-5gc-ngeir.json; then exit 1; fi; \
		if ! ajv validate -s $(top_builddir)/priv/schema/SEPPFunctionSpec.json \
				-r $(top_builddir)/priv/schema/ResourceFunctionSpec.json \
				-r $(top_builddir)/priv/schema/entityCatalogManagement.json \
				-r $(top_builddir)/priv/schema/resourceCatalogManagement.json \
				-r $(top_builddir)/priv/schema/SAPSpecificationRef.json \
				-r $(top_builddir)/priv/schema/ConnectionPointSpecificationRef.json \
				-r $(top_builddir)/priv/schema/ConnectivitySpecification.json \
				-d specification-5gc-sepp.json; then exit 1; fi; \
		if ! ajv validate -s $(top_builddir)/priv/schema/NWDAFFunctionSpec.json \
				-r $(top_builddir)/priv/schema/ResourceFunctionSpec.json \
				-r $(top_builddir)/priv/schema/entityCatalogManagement.json \
				-r $(top_builddir)/priv/schema/resourceCatalogManagement.json \
				-r $(top_builddir)/priv/schema/SAPSpecificationRef.json \
				-r $(top_builddir)/priv/schema/ConnectionPointSpecificationRef.json \
				-r $(top_builddir)/priv/schema/ConnectivitySpecification.json \
				-d specification-5gc-nwdaf.json; then exit 1; fi; \
		if ! ajv validate -s $(top_builddir)/priv/schema/PEEMonitoredEntitySpec.json \
				-r $(top_builddir)/priv/schema/ResourceFunctionSpec.json \
				-r $(top_builddir)/priv/schema/entityCatalogManagement.json \
				-r $(top_builddir)/priv/schema/resourceCatalogManagement.json \
				-r $(top_builddir)/priv/schema/SAPSpecificationRef.json \
				-r $(top_builddir)/priv/schema/ConnectionPointSpecificationRef.json \
				-r $(top_builddir)/priv/schema/ConnectivitySpecification.json \
				-d specification-pee-me.json; then exit 1; fi; \
		if ! ajv validate -s $(top_builddir)/priv/schema/resourceInventoryManagement.json \
				-d resource-gsm-bss.json; then exit 1; fi; \
		if ! ajv validate -s $(top_builddir)/priv/schema/resourceInventoryManagement.json \
				-d resource-gsm-bts.json; then exit 1; fi; \
		if ! ajv validate -s $(top_builddir)/priv/schema/resourceInventoryManagement.json \
				-d resource-gsm-cell.json; then exit 1; fi; \
		if ! ajv validate -s $(top_builddir)/priv/schema/resourceInventoryManagement.json \
				-d resource-umts-nodeb.json; then exit 1; fi; \
		if ! ajv validate -s $(top_builddir)/priv/schema/resourceInventoryManagement.json \
				-d resource-umts-rnc.json; then exit 1; fi; \
		if ! ajv validate -s $(top_builddir)/priv/schema/resourceInventoryManagement.json \
				-d resource-umts-cell-fdd.json; then exit 1; fi; \
		if ! ajv validate -s $(top_builddir)/priv/schema/resourceInventoryManagement.json \
				-d resource-umts-cell-tdd-hcr.json; then exit 1; fi; \
		if ! ajv validate -s $(top_builddir)/priv/schema/resourceInventoryManagement.json \
				-d resource-umts-cell-tdd-lcr.json; then exit 1; fi; \
		if ! ajv validate -s $(top_builddir)/priv/schema/resourceInventoryManagement.json \
				-d resource-umts-iub.json; then exit 1; fi; \
	else \
		echo "ajv-cli needed to validate JSON"; \
	fi
<|MERGE_RESOLUTION|>--- conflicted
+++ resolved
@@ -11,12 +11,9 @@
 		$(abs_builddir)/ims.xml \
 		$(abs_builddir)/peeCmon.xml \
 		$(abs_builddir)/epcn3ai.xml \
-<<<<<<< HEAD
 		$(abs_builddir)/inventoryAlt1.xml \
 		$(abs_builddir)/inventoryAlt2.xml \
-=======
 		$(abs_builddir)/inventory1.xml \
->>>>>>> f9f13770
 		$(abs_builddir)/catalog.json \
 		$(abs_builddir)/category.json \
 		$(abs_builddir)/candidate.json \
