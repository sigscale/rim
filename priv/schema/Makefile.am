## Makefile.am
## vim: ts=3
##
## Process this file with automake to produce Makefile.in

schema_DATA = $(abs_builddir)/configData.xsd \
		$(abs_builddir)/genericNrm.xsd \
		$(abs_builddir)/genericRanNrm.xsd \
		$(abs_builddir)/geranNrm.xsd \
		$(abs_builddir)/utranNrm.xsd \
		$(abs_builddir)/eutranNrm.xsd \
		$(abs_builddir)/hnsNrm.xsd \
		$(abs_builddir)/hensNrm.xsd \
		$(abs_builddir)/nrNrm.xsd \
		$(abs_builddir)/ngcNrm.xsd \
		$(abs_builddir)/sliceNrm.xsd \
		$(abs_builddir)/epcNrm.xsd \
		$(abs_builddir)/coreNrm.xsd \
		$(abs_builddir)/imsNrm.xsd \
		$(abs_builddir)/stnNrm.xsd \
		$(abs_builddir)/sumNrm.xsd \
		$(abs_builddir)/repeaterNrm.xsd \
		$(abs_builddir)/transportNrm.xsd \
		$(abs_builddir)/sonPolicyNrm.xsd \
		$(abs_builddir)/stateManagementIRP.xsd \
		$(abs_builddir)/inventoryNrm.xsd \
		$(abs_builddir)/inventoryNrmAlt2.xsd \
		$(abs_builddir)/NNRncHandOver.xsd \
		$(abs_builddir)/peeCmonNrm.xsd \
		$(abs_builddir)/epcn3aiNrm.xsd \
		$(abs_builddir)/genericNrm.json \
		$(abs_builddir)/geranNrm.json \
		$(abs_builddir)/utranNrm.json \
		$(abs_builddir)/eutranNrm.json \
		$(abs_builddir)/nrNrm.json \
		$(abs_builddir)/ngcNrm.json \
		$(abs_builddir)/sonPolicyNrm.json \
		$(abs_builddir)/stateManagementIRP.json \
		$(abs_builddir)/sliceNrm.json \
		$(abs_builddir)/epcNrm.json \
		$(abs_builddir)/coreNrm.json \
		$(abs_builddir)/imsNrm.json \
		$(abs_builddir)/peeCmonNrm.json \
		$(abs_builddir)/epcn3aiNrm.json \
		$(abs_builddir)/inventoryNrm.json \
		$(abs_builddir)/inventoryNrmAlt2.json \
		$(abs_builddir)/ManagedFunction.json \
		$(abs_builddir)/BssFunctionSpec.json \
		$(abs_builddir)/BssFunction.json \
		$(abs_builddir)/BtsSiteMgrSpec.json \
		$(abs_builddir)/BtsSiteMgr.json \
		$(abs_builddir)/GsmCellSpec.json \
		$(abs_builddir)/GsmCell.json \
		$(abs_builddir)/RncFunctionSpec.json \
		$(abs_builddir)/RncFunction.json \
		$(abs_builddir)/NodeBFunctionSpec.json \
		$(abs_builddir)/NodeBFunction.json \
		$(abs_builddir)/UtranGenericCellSpec.json \
		$(abs_builddir)/UtranGenericCell.json \
		$(abs_builddir)/UtranCellFDDSpec.json \
		$(abs_builddir)/UtranCellFDD.json \
		$(abs_builddir)/UtranCellTDDSpec.json \
		$(abs_builddir)/UtranCellTDD.json \
		$(abs_builddir)/UtranCellTDDLcrSpec.json \
		$(abs_builddir)/UtranCellTDDLcr.json \
		$(abs_builddir)/UtranCellTDDHcrSpec.json \
		$(abs_builddir)/UtranCellTDDHcr.json \
		$(abs_builddir)/IubLinkSpec.json \
		$(abs_builddir)/IubLink.json \
		$(abs_builddir)/ENBFunctionSpec.json \
		$(abs_builddir)/ENBFunction.json \
		$(abs_builddir)/EUtranGenericCellSpec.json \
		$(abs_builddir)/EUtranCellFDDSpec.json \
		$(abs_builddir)/EUtranCellFDD.json \
		$(abs_builddir)/EUtranCellTDDSpec.json \
		$(abs_builddir)/EUtranCellTDD.json \
		$(abs_builddir)/ServingGWFunctionSpec.json \
		$(abs_builddir)/ServingGWFunction.json \
		$(abs_builddir)/PGWFunctionSpec.json \
		$(abs_builddir)/PGWFunction.json \
		$(abs_builddir)/EPDGFunctionSpec.json\
		$(abs_builddir)/EPDGFunction.json\
		$(abs_builddir)/MMEFunctionSpec.json \
		$(abs_builddir)/MMEFunction.json \
		$(abs_builddir)/PCRFFunctionSpec.json \
		$(abs_builddir)/PCRFFunction.json \
		$(abs_builddir)/MscServerFunctionSpec.json \
		$(abs_builddir)/MscServerFunction.json \
		$(abs_builddir)/CsMgwFunctionSpec.json \
		$(abs_builddir)/CsMgwFunction.json \
		$(abs_builddir)/SgsnFunctionSpec.json \
		$(abs_builddir)/SgsnFunction.json \
		$(abs_builddir)/GgsnFunctionSpec.json \
		$(abs_builddir)/GgsnFunction.json \
		$(abs_builddir)/AucFunctionSpec.json \
		$(abs_builddir)/AucFunction.json \
		$(abs_builddir)/HlrFunctionSpec.json \
		$(abs_builddir)/HlrFunction.json \
		$(abs_builddir)/EirFunctionSpec.json \
		$(abs_builddir)/EirFunction.json \
		$(abs_builddir)/MnpSrfFunctionSpec.json \
		$(abs_builddir)/MnpSrfFunction.json \
		$(abs_builddir)/CgfFunctionSpec.json \
		$(abs_builddir)/CgfFunction.json \
		$(abs_builddir)/SgwFunctionSpec.json \
		$(abs_builddir)/SgwFunction.json \
		$(abs_builddir)/CbcFunctionSpec.json \
		$(abs_builddir)/CbcFunction.json \
		$(abs_builddir)/IucsLinkSpec.json \
		$(abs_builddir)/IucsLink.json \
		$(abs_builddir)/IupsLinkSpec.json \
		$(abs_builddir)/IupsLink.json \
		$(abs_builddir)/IubcLinkSpec.json \
		$(abs_builddir)/IubcLink.json \
		$(abs_builddir)/ALinkSpec.json \
		$(abs_builddir)/ALink.json \
		$(abs_builddir)/GbLinkSpec.json \
		$(abs_builddir)/GbLink.json \
		$(abs_builddir)/ASFunctionSpec.json \
		$(abs_builddir)/HSSFunctionSpec.json \
		$(abs_builddir)/PCSCFFunctionSpec.json \
		$(abs_builddir)/SCSCFFunctionSpec.json \
		$(abs_builddir)/ICSCFFunctionSpec.json \
		$(abs_builddir)/GNBDUFunctionSpec.json \
		$(abs_builddir)/GNBCUCPFunctionSpec.json \
		$(abs_builddir)/GNBCUUPFunctionSpec.json \
		$(abs_builddir)/NRCellDUSpec.json \
		$(abs_builddir)/NRCellCUSpec.json \
		$(abs_builddir)/NRSectorCarrierSpec.json \
		$(abs_builddir)/NetworkSliceSpec.json \
		$(abs_builddir)/NetworkSliceSubnetSpec.json \
		$(abs_builddir)/AMFFunctionSpec.json \
		$(abs_builddir)/AMFFunction.json \
		$(abs_builddir)/SMFFunctionSpec.json \
		$(abs_builddir)/SMFFunction.json \
		$(abs_builddir)/UPFFunctionSpec.json \
		$(abs_builddir)/UPFFunction.json \
		$(abs_builddir)/N3IWFFunctionSpec.json \
		$(abs_builddir)/N3IWFFunction.json \
		$(abs_builddir)/PCFFunctionSpec.json \
		$(abs_builddir)/PCFFunction.json \
		$(abs_builddir)/AUSFFunctionSpec.json \
		$(abs_builddir)/AUSFFunction.json \
		$(abs_builddir)/UDMFunctionSpec.json \
		$(abs_builddir)/UDMFunction.json \
		$(abs_builddir)/UDRFunctionSpec.json \
		$(abs_builddir)/UDRFunction.json \
		$(abs_builddir)/UDSFFunctionSpec.json \
		$(abs_builddir)/UDSFFunction.json \
		$(abs_builddir)/NRFFunctionSpec.json \
		$(abs_builddir)/NRFFunction.json \
		$(abs_builddir)/NSSFFunctionSpec.json \
		$(abs_builddir)/NSSFFunction.json \
		$(abs_builddir)/SMSFFunctionSpec.json \
		$(abs_builddir)/SMSFFunction.json \
		$(abs_builddir)/LMFFunctionSpec.json \
		$(abs_builddir)/LMFFunction.json \
		$(abs_builddir)/NGEIRFunctionSpec.json \
		$(abs_builddir)/NGEIRFunction.json \
		$(abs_builddir)/SEPPFunctionSpec.json \
		$(abs_builddir)/SEPPFunction.json \
		$(abs_builddir)/NWDAFFunctionSpec.json \
		$(abs_builddir)/NWDAFFunction.json \
		$(abs_builddir)/EP_N2Spec.json \
		$(abs_builddir)/EP_N2.json \
		$(abs_builddir)/EP_N3Spec.json \
		$(abs_builddir)/EP_N3.json \
		$(abs_builddir)/EP_N4Spec.json \
		$(abs_builddir)/EP_N4.json \
		$(abs_builddir)/EP_N5Spec.json \
		$(abs_builddir)/EP_N5.json \
		$(abs_builddir)/EP_N6Spec.json \
		$(abs_builddir)/EP_N6.json \
		$(abs_builddir)/EP_N7Spec.json \
		$(abs_builddir)/EP_N7.json \
		$(abs_builddir)/EP_N8Spec.json \
		$(abs_builddir)/EP_N8.json \
		$(abs_builddir)/EP_N9Spec.json \
		$(abs_builddir)/EP_N9.json \
		$(abs_builddir)/EP_N10Spec.json \
		$(abs_builddir)/EP_N10.json \
		$(abs_builddir)/EP_N11Spec.json \
		$(abs_builddir)/EP_N11.json \
		$(abs_builddir)/EP_N12Spec.json \
		$(abs_builddir)/EP_N12.json \
		$(abs_builddir)/EP_N13Spec.json \
		$(abs_builddir)/EP_N13.json \
		$(abs_builddir)/EP_N14Spec.json \
		$(abs_builddir)/EP_N14.json \
		$(abs_builddir)/EP_N15Spec.json \
		$(abs_builddir)/EP_N15.json \
		$(abs_builddir)/EP_N16Spec.json \
		$(abs_builddir)/EP_N16.json \
		$(abs_builddir)/EP_N17Spec.json \
		$(abs_builddir)/EP_N17.json \
		$(abs_builddir)/EP_N20Spec.json \
		$(abs_builddir)/EP_N20.json \
		$(abs_builddir)/EP_N21Spec.json \
		$(abs_builddir)/EP_N21.json \
		$(abs_builddir)/EP_N22Spec.json \
		$(abs_builddir)/EP_N22.json \
		$(abs_builddir)/EP_N26Spec.json \
		$(abs_builddir)/EP_N26.json \
		$(abs_builddir)/EP_N27Spec.json \
		$(abs_builddir)/EP_N27.json \
		$(abs_builddir)/EP_N31Spec.json \
		$(abs_builddir)/EP_N31.json \
		$(abs_builddir)/EP_N32Spec.json \
		$(abs_builddir)/EP_N32.json \
		$(abs_builddir)/EP_NLSSpec.json \
		$(abs_builddir)/EP_NLS.json \
		$(abs_builddir)/EP_NLGSpec.json \
		$(abs_builddir)/EP_NLG.json \
		$(abs_builddir)/EP_SBI_XSpec.json \
		$(abs_builddir)/EP_SBI_X.json \
		$(abs_builddir)/EP_SBI_IPXSpec.json \
		$(abs_builddir)/EP_SBI_IPX.json \
		$(abs_builddir)/EP_S5CSpec.json \
		$(abs_builddir)/EP_S5C.json \
		$(abs_builddir)/EP_S5USpec.json \
		$(abs_builddir)/EP_S5U.json \
		$(abs_builddir)/EP_RxSpec.json \
		$(abs_builddir)/EP_Rx.json \
		$(abs_builddir)/EP_MAP_SMSCSpec.json \
		$(abs_builddir)/EP_MAP_SMSC.json \
		$(abs_builddir)/PEEMonitoredEntitySpec.json \
		$(abs_builddir)/InventoryUnitSpec.json \
		$(abs_builddir)/InventoryUnit.json \
		$(abs_builddir)/TmaInventoryUnitSpec.json \
		$(abs_builddir)/TmaInventoryUnit.json \
		$(abs_builddir)/AntennaInventoryUnitSpec.json \
		$(abs_builddir)/AntennaInventoryUnit.json \
		$(abs_builddir)/InventoryUnitNESpec.json \
		$(abs_builddir)/InventoryUnitNE.json \
		$(abs_builddir)/InventoryUnitHwSpec.json \
		$(abs_builddir)/InventoryUnitHw.json \
		$(abs_builddir)/InventoryUnitSwSpec.json \
		$(abs_builddir)/InventoryUnitSw.json \
		$(abs_builddir)/InventoryUnitLicSpec.json \
		$(abs_builddir)/InventoryUnitLic.json \
		$(abs_builddir)/ManagedElementSpec.json \
		$(abs_builddir)/ManagedElement.json \
		$(abs_builddir)/USNFunctionSpec.json \
		$(abs_builddir)/USNFunction.json \
		$(abs_builddir)/UGWFunctionSpec.json \
		$(abs_builddir)/UGWFunction.json \
		$(abs_builddir)/CGPOMUFunctionSpec.json \
		$(abs_builddir)/CGPOMUFunction.json \
		$(abs_builddir)/iGWBFunctionSpec.json \
		$(abs_builddir)/iGWBFunction.json \
		$(abs_builddir)/USCDBFunctionSpec.json \
		$(abs_builddir)/USCDBFunction.json \
		$(abs_builddir)/SPSV3FunctionSpec.json \
		$(abs_builddir)/SPSV3Function.json \
		$(abs_builddir)/MSCServerIntraOfiSigPointSpec.json \
		$(abs_builddir)/MSCServerIntraOfiSigPoint.json \
		$(abs_builddir)/MSCServerOfficeSpec.json \
		$(abs_builddir)/MSCServerOffice.json \
		$(abs_builddir)/Link_MME_MMESpec.json \
		$(abs_builddir)/Link_MME_MME.json \
		$(abs_builddir)/Link_HSS_MMESpec.json \
		$(abs_builddir)/Link_HSS_MME.json \
		$(abs_builddir)/Link_MME_SGSNSpec.json \
		$(abs_builddir)/Link_MME_SGSN.json \
		$(abs_builddir)/Link_MME_ServingGWSpec.json \
		$(abs_builddir)/Link_MME_ServingGW.json \
		$(abs_builddir)/Link_ENB_MMESpec.json \
		$(abs_builddir)/Link_ENB_MME.json \
		$(abs_builddir)/EP_RPSpec.json \
		$(abs_builddir)/EP_RP.json \
		$(abs_builddir)/EP_RP_EPSSpec.json \
		$(abs_builddir)/EP_RP_EPS.json \
		$(abs_builddir)/SubNetworkSpec.json \
		$(abs_builddir)/SubNetwork.json \
		$(abs_builddir)/MobileEdgeHostFunctionSpec.json \
		$(abs_builddir)/MobileEdgeHostFunction.json \
		$(abs_builddir)/DNSRuleSpec.json \
		$(abs_builddir)/DNSRule.json \
		$(abs_builddir)/LocationServiceSpec.json \
		$(abs_builddir)/LocationService.json \
		$(abs_builddir)/MobileEdgeApplicationServiceSpec.json \
		$(abs_builddir)/MobileEdgeApplicationService.json \
		$(abs_builddir)/MobileEdgeApplicationSpec.json \
		$(abs_builddir)/MobileEdgeApplication.json \
		$(abs_builddir)/MobileEdgePlatformServiceSpec.json \
		$(abs_builddir)/MobileEdgePlatformService.json \
		$(abs_builddir)/MobileEdgePlatformSpec.json \
		$(abs_builddir)/MobileEdgePlatform.json \
		$(abs_builddir)/RNIServiceSpec.json \
		$(abs_builddir)/RNIService.json \
		$(abs_builddir)/TrafficRuleSpec.json \
		$(abs_builddir)/TrafficRule.json \
		$(abs_builddir)/EP_X2CSpec.json \
		$(abs_builddir)/EP_X2C.json \
		$(abs_builddir)/EP_X2USpec.json \
		$(abs_builddir)/EP_X2U.json \
		$(abs_builddir)/EP_NgCSpec.json \
		$(abs_builddir)/EP_NgC.json \
		$(abs_builddir)/EP_NgUSpec.json \
		$(abs_builddir)/EP_NgU.json \
		$(abs_builddir)/EP_XnCSpec.json \
		$(abs_builddir)/EP_XnC.json \
		$(abs_builddir)/EP_XnUSpec.json \
		$(abs_builddir)/EP_XnU.json \
		$(abs_builddir)/EP_F1CSpec.json \
		$(abs_builddir)/EP_F1C.json \
		$(abs_builddir)/EP_F1USpec.json \
		$(abs_builddir)/EP_F1U.json \
		$(abs_builddir)/EP_E1Spec.json \
		$(abs_builddir)/EP_E1.json \
		$(abs_builddir)/EP_S1USpec.json \
		$(abs_builddir)/EP_S1U.json \
		$(abs_builddir)/3GPPAAAProxyFunctionSpec.json \
		$(abs_builddir)/3GPPAAAServerFunctionSpec.json \
		$(abs_builddir)/API.json \
		$(abs_builddir)/ApiSpecification.json \
		$(abs_builddir)/HostingPlatformRequirement.json \
		$(abs_builddir)/HostingPlatformRequirementSpecification.json \
		$(abs_builddir)/InstalledSoftware.json \
		$(abs_builddir)/SoftwareResource.json \
		$(abs_builddir)/SoftwareResourceSpecification.json \
		$(abs_builddir)/SoftwareSpecification.json \
		$(abs_builddir)/SoftwareSupportPackage.json \
		$(abs_builddir)/resourceCatalogManagement.json \
		$(abs_builddir)/resourceFunctionActivation.json \
		$(abs_builddir)/resourceInventoryManagement.json

$(abs_builddir)/%.xsd:	$(srcdir)/%.xsd
	if [ ! -e $@ ]; then \
		$(LN_S) $< $@; \
	fi

$(abs_builddir)/%.json:	$(srcdir)/%.json
	if [ ! -e $@ ]; then \
		$(LN_S) $< $@; \
	fi

check_DATA = .validation_ok

.validation_ok:
	@if xmllint --version > /dev/null 2>&1; then \
		for i in `ls *.xsd`; do \
			if xmllint --noout $$i; then \
				echo "schema $$i is valid"; \
			else \
				echo "schema $$i is invalid"; \
				exit 1; \
			fi; \
		done; \
	else \
		echo "xmllint needed to validate XML Schema"; \
	fi
	@if ajv help > /dev/null 2>&1; then \
		if ! ajv compile -s genericNrm.json; \
			then exit 1; fi; \
		if ! ajv compile -s geranNrm.json; \
			then exit 1; fi; \
		if ! ajv compile -s utranNrm.json; \
			then exit 1; fi; \
		if ! ajv compile -s eutranNrm.json; \
			then exit 1; fi; \
		if ! ajv compile -s nrNrm.json; \
			then exit 1; fi; \
		if ! ajv compile -s ngcNrm.json; \
			then exit 1; fi; \
		if ! ajv compile -s sonPolicyNrm.json; \
			then exit 1; fi; \
		if ! ajv compile -s stateManagementIRP.json; \
			then exit 1; fi; \
		if ! ajv compile -s sliceNrm.json; \
			then exit 1; fi; \
		if ! ajv compile -s epcNrm.json; \
			then exit 1; fi; \
		if ! ajv compile -s coreNrm.json; \
			then exit 1; fi; \
		if ! ajv compile -s imsNrm.json; \
			then exit 1; fi; \
		if ! ajv compile -s peeCmonNrm.json; \
			then exit 1; fi; \
		if ! ajv compile -s epcn3aiNrm.json; \
			then exit 1; fi; \
		if ! ajv compile -s inventoryNrm.json; \
			then exit 1; fi; \
		if ! ajv compile -s inventoryNrmAlt2.json; \
			then exit 1; fi; \
		if ! ajv compile -s resourceCatalogManagement.json; \
			then exit 1; fi; \
		if ! ajv compile -s resourceInventoryManagement.json; \
			then exit 1; fi; \
		if ! ajv compile -s resourceFunctionActivation.json \
			-r resourceCatalogManagement.json; \
			then exit 1; fi; \
		if ! ajv compile -s API.json \
			--unknown-formats="base64" \
			--unknown-formats="float" \
			-r resourceCatalogManagement.json; \
			then exit 1; fi; \
		if ! ajv compile -s ManagedFunction.json \
			-r genericNrm.json \
			--unknown-formats="base64" \
			--unknown-formats="float" \
			-r resourceFunctionActivation.json \
			-r resourceInventoryManagement.json; \
			then exit 1; fi; \
		if ! ajv compile -s BssFunctionSpec.json \
			--unknown-formats="base64" \
			--unknown-formats="float" \
			-r resourceCatalogManagement.json; \
			then exit 1; fi; \
		if ! ajv compile -s BssFunction.json \
			-r ManagedFunction.json \
			-r genericNrm.json \
			--unknown-formats="base64" \
			--unknown-formats="float" \
			-r resourceFunctionActivation.json \
			-r resourceInventoryManagement.json; \
			then exit 1; fi; \
		if ! ajv compile -s BtsSiteMgrSpec.json \
			--unknown-formats="base64" \
			--unknown-formats="float" \
			-r resourceCatalogManagement.json; \
			then exit 1; fi; \
		if ! ajv compile -s BtsSiteMgr.json \
			-r ManagedFunction.json \
			-r genericNrm.json \
			--unknown-formats="base64" \
			--unknown-formats="float" \
			-r resourceFunctionActivation.json \
			-r resourceInventoryManagement.json; \
			then exit 1; fi; \
		if ! ajv compile -s GsmCellSpec.json \
			--unknown-formats="base64" \
			--unknown-formats="float" \
			-r resourceCatalogManagement.json; \
			then exit 1; fi; \
		if ! ajv compile -s GsmCell.json \
			-r ManagedFunction.json \
			-r genericNrm.json \
			--unknown-formats="base64" \
			--unknown-formats="float" \
			-r resourceFunctionActivation.json \
			-r resourceInventoryManagement.json; \
			then exit 1; fi; \
		if ! ajv compile -s RncFunctionSpec.json \
			--unknown-formats="base64" \
			--unknown-formats="float" \
			-r resourceCatalogManagement.json; \
			then exit 1; fi; \
		if ! ajv compile -s RncFunction.json \
			-r ManagedFunction.json \
			-r genericNrm.json \
			--unknown-formats="base64" \
			--unknown-formats="float" \
			-r resourceFunctionActivation.json \
			-r resourceInventoryManagement.json; \
			then exit 1; fi; \
		if ! ajv compile -s NodeBFunctionSpec.json \
			--unknown-formats="base64" \
			--unknown-formats="float" \
			-r resourceCatalogManagement.json; \
			then exit 1; fi; \
		if ! ajv compile -s NodeBFunction.json \
			-r ManagedFunction.json \
			-r genericNrm.json \
			--unknown-formats="base64" \
			--unknown-formats="float" \
			-r resourceFunctionActivation.json \
			-r resourceInventoryManagement.json; \
			then exit 1; fi; \
		if ! ajv compile -s UtranGenericCellSpec.json \
			--unknown-formats="base64" \
			--unknown-formats="float" \
			-r resourceCatalogManagement.json; \
			then exit 1; fi; \
		if ! ajv compile -s UtranGenericCell.json \
			-r ManagedFunction.json \
			-r genericNrm.json \
			--unknown-formats="base64" \
			--unknown-formats="float" \
			-r resourceFunctionActivation.json \
			-r resourceInventoryManagement.json; \
			then exit 1; fi; \
		if ! ajv compile -s UtranCellFDDSpec.json \
			--unknown-formats="base64" \
			--unknown-formats="float" \
			-r resourceCatalogManagement.json; \
			then exit 1; fi; \
		if ! ajv compile -s UtranCellFDD.json \
			-r UtranGenericCell.json \
			-r ManagedFunction.json \
			-r genericNrm.json \
			--unknown-formats="base64" \
			--unknown-formats="float" \
			-r resourceFunctionActivation.json \
			-r resourceInventoryManagement.json; \
			then exit 1; fi; \
		if ! ajv compile -s UtranCellTDDSpec.json \
			-r UtranGenericCellSpec \
			--unknown-formats="base64" \
			--unknown-formats="float" \
			-r resourceCatalogManagement.json; \
			then exit 1; fi; \
		if ! ajv compile -s UtranCellTDD.json \
			-r UtranGenericCell.json \
			-r ManagedFunction.json \
			-r genericNrm.json \
			--unknown-formats="base64" \
			--unknown-formats="float" \
			-r resourceFunctionActivation.json \
			-r resourceInventoryManagement.json; \
			then exit 1; fi; \
		if ! ajv compile -s UtranCellTDDLcrSpec.json \
			--unknown-formats="base64" \
			--unknown-formats="float" \
			-r resourceCatalogManagement.json; \
			then exit 1; fi; \
		if ! ajv compile -s UtranCellTDDLcr.json \
			-r UtranGenericCell.json \
			-r UtranCellTDD.json \
			-r ManagedFunction.json \
			-r genericNrm.json \
			--unknown-formats="base64" \
			--unknown-formats="float" \
			-r resourceFunctionActivation.json \
			-r resourceInventoryManagement.json; \
			then exit 1; fi; \
		if ! ajv compile -s UtranCellTDDHcrSpec.json \
			--unknown-formats="base64" \
			--unknown-formats="float" \
			-r resourceCatalogManagement.json; \
			then exit 1; fi; \
		if ! ajv compile -s UtranCellTDDHcr.json \
			-r UtranGenericCell.json \
			-r UtranCellTDD.json \
			-r ManagedFunction.json \
			-r genericNrm.json \
			--unknown-formats="base64" \
			--unknown-formats="float" \
			-r resourceFunctionActivation.json \
			-r resourceInventoryManagement.json; \
			then exit 1; fi; \
		if ! ajv compile -s IubLinkSpec.json \
			--unknown-formats="base64" \
			--unknown-formats="float" \
			-r resourceCatalogManagement.json; \
			then exit 1; fi; \
		if ! ajv compile -s IubLink.json \
			-r ManagedFunction.json \
			-r genericNrm.json \
			--unknown-formats="base64" \
			--unknown-formats="float" \
			-r resourceFunctionActivation.json \
			-r resourceInventoryManagement.json; \
			then exit 1; fi; \
		if ! ajv compile -s ENBFunctionSpec.json \
			--unknown-formats="base64" \
			--unknown-formats="float" \
			-r resourceCatalogManagement.json; \
			then exit 1; fi; \
		if ! ajv compile -s ENBFunction.json \
			-r ManagedFunction.json \
			-r genericNrm.json \
			--unknown-formats="base64" \
			--unknown-formats="float" \
			-r resourceFunctionActivation.json \
			-r resourceInventoryManagement.json; \
			then exit 1; fi; \
		if ! ajv compile -s EUtranGenericCellSpec.json \
			--unknown-formats="base64" \
			--unknown-formats="float" \
			-r resourceCatalogManagement.json; \
			then exit 1; fi; \
		if ! ajv compile -s EUtranCellFDDSpec.json \
			--unknown-formats="base64" \
			--unknown-formats="float" \
			-r resourceCatalogManagement.json; \
			then exit 1; fi; \
		if ! ajv compile -s EUtranCellFDD.json \
			-r ManagedFunction.json \
			-r genericNrm.json \
			--unknown-formats="base64" \
			--unknown-formats="float" \
			-r resourceFunctionActivation.json \
			-r resourceInventoryManagement.json; \
			then exit 1; fi; \
		if ! ajv compile -s EUtranCellTDDSpec.json \
			--unknown-formats="base64" \
			--unknown-formats="float" \
			-r resourceCatalogManagement.json; \
			then exit 1; fi; \
		if ! ajv compile -s EUtranCellTDD.json \
			-r ManagedFunction.json \
			-r genericNrm.json \
			--unknown-formats="base64" \
			--unknown-formats="float" \
			-r resourceFunctionActivation.json \
			-r resourceInventoryManagement.json; \
			then exit 1; fi; \
		if ! ajv compile -s ServingGWFunctionSpec.json \
			--unknown-formats="base64" \
			--unknown-formats="float" \
			-r resourceCatalogManagement.json; \
			then exit 1; fi; \
		if ! ajv compile -s ServingGWFunction.json \
			-r ManagedFunction.json \
			-r genericNrm.json \
			--unknown-formats="base64" \
			--unknown-formats="float" \
			-r resourceFunctionActivation.json \
			-r resourceInventoryManagement.json; \
			then exit 1; fi; \
		if ! ajv compile -s PGWFunctionSpec.json \
			--unknown-formats="base64" \
			--unknown-formats="float" \
			-r resourceCatalogManagement.json; \
			then exit 1; fi; \
		if ! ajv compile -s PGWFunction.json \
			-r ManagedFunction.json \
			-r genericNrm.json \
			--unknown-formats="base64" \
			--unknown-formats="float" \
			-r resourceFunctionActivation.json \
			-r resourceInventoryManagement.json; \
			then exit 1; fi; \
		if ! ajv compile -s EPDGFunctionSpec.json \
			--unknown-formats="base64" \
			--unknown-formats="float" \
			-r resourceCatalogManagement.json; \
			then exit 1; fi; \
		if ! ajv compile -s EPDGFunction.json \
			-r ManagedFunction.json \
			-r genericNrm.json \
			--unknown-formats="base64" \
			--unknown-formats="float" \
			-r resourceFunctionActivation.json \
			-r resourceInventoryManagement.json; \
			then exit 1; fi; \
		if ! ajv compile -s MMEFunctionSpec.json \
			--unknown-formats="base64" \
			--unknown-formats="float" \
			-r resourceCatalogManagement.json; \
			then exit 1; fi; \
		if ! ajv compile -s MMEFunction.json \
			-r ManagedFunction.json \
			-r genericNrm.json \
			--unknown-formats="base64" \
			--unknown-formats="float" \
			-r resourceFunctionActivation.json \
			-r resourceInventoryManagement.json; \
			then exit 1; fi; \
		if ! ajv compile -s PCRFFunctionSpec.json \
			--unknown-formats="base64" \
			--unknown-formats="float" \
			-r resourceCatalogManagement.json; \
			then exit 1; fi; \
		if ! ajv compile -s PCRFFunction.json \
			-r ManagedFunction.json \
			-r genericNrm.json \
			--unknown-formats="base64" \
			--unknown-formats="float" \
			-r resourceFunctionActivation.json \
			-r resourceInventoryManagement.json; \
			then exit 1; fi; \
		if ! ajv compile -s MscServerFunctionSpec.json \
			--unknown-formats="base64" \
			--unknown-formats="float" \
			-r resourceCatalogManagement.json; \
			then exit 1; fi; \
		if ! ajv compile -s MscServerFunction.json \
			-r ManagedFunction.json \
			-r genericNrm.json \
			--unknown-formats="base64" \
			--unknown-formats="float" \
			-r resourceFunctionActivation.json \
			-r resourceInventoryManagement.json; \
			then exit 1; fi; \
		if ! ajv compile -s CsMgwFunctionSpec.json \
			--unknown-formats="base64" \
			--unknown-formats="float" \
			-r resourceCatalogManagement.json; \
			then exit 1; fi; \
		if ! ajv compile -s CsMgwFunction.json \
			-r ManagedFunction.json \
			-r genericNrm.json \
			--unknown-formats="base64" \
			--unknown-formats="float" \
			-r resourceFunctionActivation.json \
			-r resourceInventoryManagement.json; \
			then exit 1; fi; \
		if ! ajv compile -s SgsnFunctionSpec.json \
			--unknown-formats="base64" \
			--unknown-formats="float" \
			-r resourceCatalogManagement.json; \
			then exit 1; fi; \
		if ! ajv compile -s SgsnFunction.json \
			-r ManagedFunction.json \
			-r genericNrm.json \
			--unknown-formats="base64" \
			--unknown-formats="float" \
			-r resourceFunctionActivation.json \
			-r resourceInventoryManagement.json; \
			then exit 1; fi; \
		if ! ajv compile -s GgsnFunctionSpec.json \
			--unknown-formats="base64" \
			--unknown-formats="float" \
			-r resourceCatalogManagement.json; \
			then exit 1; fi; \
		if ! ajv compile -s GgsnFunction.json \
			-r ManagedFunction.json \
			-r genericNrm.json \
			--unknown-formats="base64" \
			--unknown-formats="float" \
			-r resourceFunctionActivation.json \
			-r resourceInventoryManagement.json; \
			then exit 1; fi; \
		if ! ajv compile -s AucFunctionSpec.json \
			--unknown-formats="base64" \
			--unknown-formats="float" \
			-r resourceCatalogManagement.json; \
			then exit 1; fi; \
		if ! ajv compile -s AucFunction.json \
			-r ManagedFunction.json \
			-r genericNrm.json \
			--unknown-formats="base64" \
			--unknown-formats="float" \
			-r resourceFunctionActivation.json \
			-r resourceInventoryManagement.json; \
			then exit 1; fi; \
		if ! ajv compile -s HlrFunctionSpec.json \
			--unknown-formats="base64" \
			--unknown-formats="float" \
			-r resourceCatalogManagement.json; \
			then exit 1; fi; \
		if ! ajv compile -s HlrFunction.json \
			-r ManagedFunction.json \
			-r genericNrm.json \
			--unknown-formats="base64" \
			--unknown-formats="float" \
			-r resourceFunctionActivation.json \
			-r resourceInventoryManagement.json; \
			then exit 1; fi; \
		if ! ajv compile -s EirFunctionSpec.json \
			--unknown-formats="base64" \
			--unknown-formats="float" \
			-r resourceCatalogManagement.json; \
			then exit 1; fi; \
		if ! ajv compile -s EirFunction.json \
			-r ManagedFunction.json \
			-r genericNrm.json \
			--unknown-formats="base64" \
			--unknown-formats="float" \
			-r resourceFunctionActivation.json \
			-r resourceInventoryManagement.json; \
			then exit 1; fi; \
		if ! ajv compile -s MnpSrfFunctionSpec.json \
			--unknown-formats="base64" \
			--unknown-formats="float" \
			-r resourceCatalogManagement.json; \
			then exit 1; fi; \
		if ! ajv compile -s MnpSrfFunction.json \
			-r ManagedFunction.json \
			-r genericNrm.json \
			--unknown-formats="base64" \
			--unknown-formats="float" \
			-r resourceFunctionActivation.json \
			-r resourceInventoryManagement.json; \
			then exit 1; fi; \
		if ! ajv compile -s CgfFunctionSpec.json \
			--unknown-formats="base64" \
			--unknown-formats="float" \
			-r resourceCatalogManagement.json; \
			then exit 1; fi; \
		if ! ajv compile -s CgfFunction.json \
			-r ManagedFunction.json \
			-r genericNrm.json \
			--unknown-formats="base64" \
			--unknown-formats="float" \
			-r resourceFunctionActivation.json \
			-r resourceInventoryManagement.json; \
			then exit 1; fi; \
		if ! ajv compile -s SgwFunctionSpec.json \
			--unknown-formats="base64" \
			--unknown-formats="float" \
			-r resourceCatalogManagement.json; \
			then exit 1; fi; \
		if ! ajv compile -s SgwFunction.json \
			-r ManagedFunction.json \
			-r genericNrm.json \
			--unknown-formats="base64" \
			--unknown-formats="float" \
			-r resourceFunctionActivation.json \
			-r resourceInventoryManagement.json; \
			then exit 1; fi; \
		if ! ajv compile -s CbcFunctionSpec.json \
			--unknown-formats="base64" \
			--unknown-formats="float" \
			-r resourceCatalogManagement.json; \
			then exit 1; fi; \
		if ! ajv compile -s CbcFunction.json \
			-r ManagedFunction.json \
			-r genericNrm.json \
			--unknown-formats="base64" \
			--unknown-formats="float" \
			-r resourceFunctionActivation.json \
			-r resourceInventoryManagement.json; \
			then exit 1; fi; \
		if ! ajv compile -s IucsLinkSpec.json \
			--unknown-formats="base64" \
			--unknown-formats="float" \
			-r resourceCatalogManagement.json; \
			then exit 1; fi; \
		if ! ajv compile -s IucsLink.json \
			-r ManagedFunction.json \
			-r genericNrm.json \
			--unknown-formats="base64" \
			--unknown-formats="float" \
			-r resourceFunctionActivation.json \
			-r resourceInventoryManagement.json; \
			then exit 1; fi; \
		if ! ajv compile -s IupsLinkSpec.json \
			--unknown-formats="base64" \
			--unknown-formats="float" \
			-r resourceCatalogManagement.json; \
			then exit 1; fi; \
		if ! ajv compile -s IupsLink.json \
			-r ManagedFunction.json \
			-r genericNrm.json \
			--unknown-formats="base64" \
			--unknown-formats="float" \
			-r resourceFunctionActivation.json \
			-r resourceInventoryManagement.json; \
			then exit 1; fi; \
		if ! ajv compile -s IubcLinkSpec.json \
			--unknown-formats="base64" \
			--unknown-formats="float" \
			-r resourceCatalogManagement.json; \
			then exit 1; fi; \
		if ! ajv compile -s IubcLink.json \
			-r ManagedFunction.json \
			-r genericNrm.json \
			--unknown-formats="base64" \
			--unknown-formats="float" \
			-r resourceFunctionActivation.json \
			-r resourceInventoryManagement.json; \
			then exit 1; fi; \
		if ! ajv compile -s ALinkSpec.json \
			--unknown-formats="base64" \
			--unknown-formats="float" \
			-r resourceCatalogManagement.json; \
			then exit 1; fi; \
		if ! ajv compile -s ALink.json \
			-r ManagedFunction.json \
			-r genericNrm.json \
			--unknown-formats="base64" \
			--unknown-formats="float" \
			-r resourceFunctionActivation.json \
			-r resourceInventoryManagement.json; \
			then exit 1; fi; \
		if ! ajv compile -s GbLinkSpec.json \
			--unknown-formats="base64" \
			--unknown-formats="float" \
			-r resourceCatalogManagement.json; \
			then exit 1; fi; \
		if ! ajv compile -s GbLink.json \
			-r ManagedFunction.json \
			-r genericNrm.json \
			--unknown-formats="base64" \
			--unknown-formats="float" \
			-r resourceFunctionActivation.json \
			-r resourceInventoryManagement.json; \
			then exit 1; fi; \
		if ! ajv compile -s ASFunctionSpec.json \
			--unknown-formats="base64" \
			--unknown-formats="float" \
			-r resourceCatalogManagement.json; \
			then exit 1; fi; \
		if ! ajv compile -s HSSFunctionSpec.json \
			--unknown-formats="base64" \
			--unknown-formats="float" \
			-r resourceCatalogManagement.json; \
			then exit 1; fi; \
		if ! ajv compile -s PCSCFFunctionSpec.json \
			--unknown-formats="base64" \
			--unknown-formats="float" \
			-r resourceCatalogManagement.json; \
			then exit 1; fi; \
		if ! ajv compile -s SCSCFFunctionSpec.json \
			--unknown-formats="base64" \
			--unknown-formats="float" \
			-r resourceCatalogManagement.json; \
			then exit 1; fi; \
		if ! ajv compile -s ICSCFFunctionSpec.json \
			--unknown-formats="base64" \
			--unknown-formats="float" \
			-r resourceCatalogManagement.json; \
			then exit 1; fi; \
		if ! ajv compile -s GNBDUFunctionSpec.json \
			--unknown-formats="base64" \
			--unknown-formats="float" \
			-r resourceCatalogManagement.json; \
			then exit 1; fi; \
		if ! ajv compile -s GNBCUCPFunctionSpec.json \
			--unknown-formats="base64" \
			--unknown-formats="float" \
			-r resourceCatalogManagement.json; \
			then exit 1; fi; \
		if ! ajv compile -s GNBCUUPFunctionSpec.json \
			--unknown-formats="base64" \
			--unknown-formats="float" \
			-r resourceCatalogManagement.json; \
			then exit 1; fi; \
		if ! ajv compile -s NRCellDUSpec.json \
			--unknown-formats="base64" \
			--unknown-formats="float" \
			-r resourceCatalogManagement.json; \
			then exit 1; fi; \
		if ! ajv compile -s NRCellCUSpec.json \
			--unknown-formats="base64" \
			--unknown-formats="float" \
			-r resourceCatalogManagement.json; \
			then exit 1; fi; \
		if ! ajv compile -s NRSectorCarrierSpec.json \
			--unknown-formats="base64" \
			--unknown-formats="float" \
			-r resourceCatalogManagement.json; \
			then exit 1; fi; \
		if ! ajv compile -s NetworkSliceSpec.json \
			--unknown-formats="base64" \
			--unknown-formats="float" \
			-r resourceCatalogManagement.json; \
			then exit 1; fi; \
		if ! ajv compile -s NetworkSliceSubnetSpec.json \
			--unknown-formats="base64" \
			--unknown-formats="float" \
			-r resourceCatalogManagement.json; \
			then exit 1; fi; \
		if ! ajv compile -s AMFFunctionSpec.json \
			--unknown-formats="base64" \
			--unknown-formats="float" \
			-r resourceCatalogManagement.json; \
			then exit 1; fi; \
		if ! ajv compile -s AMFFunction.json \
			-r ManagedFunction.json \
			-r genericNrm.json \
			--unknown-formats="base64" \
			--unknown-formats="float" \
			-r resourceFunctionActivation.json \
			-r resourceInventoryManagement.json; \
			then exit 1; fi; \
		if ! ajv compile -s SMFFunctionSpec.json \
			--unknown-formats="base64" \
			--unknown-formats="float" \
			-r resourceCatalogManagement.json; \
			then exit 1; fi; \
		if ! ajv compile -s SMFFunction.json \
			-r ManagedFunction.json \
			-r genericNrm.json \
			--unknown-formats="base64" \
			--unknown-formats="float" \
			-r resourceFunctionActivation.json \
			-r resourceInventoryManagement.json; \
			then exit 1; fi; \
		if ! ajv compile -s UPFFunctionSpec.json \
			--unknown-formats="base64" \
			--unknown-formats="float" \
			-r resourceCatalogManagement.json; \
			then exit 1; fi; \
		if ! ajv compile -s UPFFunction.json \
			-r ManagedFunction.json \
			-r genericNrm.json \
			--unknown-formats="base64" \
			--unknown-formats="float" \
			-r resourceFunctionActivation.json \
			-r resourceInventoryManagement.json; \
			then exit 1; fi; \
		if ! ajv compile -s N3IWFFunctionSpec.json \
			--unknown-formats="base64" \
			--unknown-formats="float" \
			-r resourceCatalogManagement.json; \
			then exit 1; fi; \
		if ! ajv compile -s N3IWFFunction.json \
			-r ManagedFunction.json \
			-r genericNrm.json \
			--unknown-formats="base64" \
			--unknown-formats="float" \
			-r resourceFunctionActivation.json \
			-r resourceInventoryManagement.json; \
			then exit 1; fi; \
		if ! ajv compile -s PCFFunctionSpec.json \
			--unknown-formats="base64" \
			--unknown-formats="float" \
			-r resourceCatalogManagement.json; \
			then exit 1; fi; \
		if ! ajv compile -s PCFFunction.json \
			-r ManagedFunction.json \
			-r genericNrm.json \
			--unknown-formats="base64" \
			--unknown-formats="float" \
			-r resourceFunctionActivation.json \
			-r resourceInventoryManagement.json; \
			then exit 1; fi; \
		if ! ajv compile -s AUSFFunctionSpec.json \
			--unknown-formats="base64" \
			--unknown-formats="float" \
			-r resourceCatalogManagement.json; \
			then exit 1; fi; \
		if ! ajv compile -s AUSFFunction.json \
			-r ManagedFunction.json \
			-r genericNrm.json \
			--unknown-formats="base64" \
			--unknown-formats="float" \
			-r resourceFunctionActivation.json \
			-r resourceInventoryManagement.json; \
			then exit 1; fi; \
		if ! ajv compile -s UDMFunctionSpec.json \
			--unknown-formats="base64" \
			--unknown-formats="float" \
			-r resourceCatalogManagement.json; \
			then exit 1; fi; \
		if ! ajv compile -s UDMFunction.json \
			-r ManagedFunction.json \
			-r genericNrm.json \
			--unknown-formats="base64" \
			--unknown-formats="float" \
			-r resourceFunctionActivation.json \
			-r resourceInventoryManagement.json; \
			then exit 1; fi; \
		if ! ajv compile -s UDRFunctionSpec.json \
			--unknown-formats="base64" \
			--unknown-formats="float" \
			-r resourceCatalogManagement.json; \
			then exit 1; fi; \
		if ! ajv compile -s UDRFunction.json \
			-r ManagedFunction.json \
			-r genericNrm.json \
			--unknown-formats="base64" \
			--unknown-formats="float" \
			-r resourceFunctionActivation.json \
			-r resourceInventoryManagement.json; \
			then exit 1; fi; \
		if ! ajv compile -s UDSFFunctionSpec.json \
			--unknown-formats="base64" \
			--unknown-formats="float" \
			-r resourceCatalogManagement.json; \
			then exit 1; fi; \
		if ! ajv compile -s UDSFFunction.json \
			-r ManagedFunction.json \
			-r genericNrm.json \
			--unknown-formats="base64" \
			--unknown-formats="float" \
			-r resourceFunctionActivation.json \
			-r resourceInventoryManagement.json; \
			then exit 1; fi; \
		if ! ajv compile -s NRFFunctionSpec.json \
			--unknown-formats="base64" \
			--unknown-formats="float" \
			-r resourceCatalogManagement.json; \
			then exit 1; fi; \
		if ! ajv compile -s NRFFunction.json \
			-r ManagedFunction.json \
			-r genericNrm.json \
			--unknown-formats="base64" \
			--unknown-formats="float" \
			-r resourceFunctionActivation.json \
			-r resourceInventoryManagement.json; \
			then exit 1; fi; \
		if ! ajv compile -s NSSFFunctionSpec.json \
			--unknown-formats="base64" \
			--unknown-formats="float" \
			-r resourceCatalogManagement.json; \
			then exit 1; fi; \
		if ! ajv compile -s NSSFFunction.json \
			-r ManagedFunction.json \
			-r genericNrm.json \
			--unknown-formats="base64" \
			--unknown-formats="float" \
			-r resourceFunctionActivation.json \
			-r resourceInventoryManagement.json; \
			then exit 1; fi; \
		if ! ajv compile -s SMSFFunctionSpec.json \
			--unknown-formats="base64" \
			--unknown-formats="float" \
			-r resourceCatalogManagement.json; \
			then exit 1; fi; \
		if ! ajv compile -s SMSFFunction.json \
			-r ManagedFunction.json \
			-r genericNrm.json \
			--unknown-formats="base64" \
			--unknown-formats="float" \
			-r resourceFunctionActivation.json \
			-r resourceInventoryManagement.json; \
			then exit 1; fi; \
		if ! ajv compile -s LMFFunctionSpec.json \
			--unknown-formats="base64" \
			--unknown-formats="float" \
			-r resourceCatalogManagement.json; \
			then exit 1; fi; \
		if ! ajv compile -s LMFFunction.json \
			-r ManagedFunction.json \
			-r genericNrm.json \
			--unknown-formats="base64" \
			--unknown-formats="float" \
			-r resourceFunctionActivation.json \
			-r resourceInventoryManagement.json; \
			then exit 1; fi; \
		if ! ajv compile -s NGEIRFunctionSpec.json \
			--unknown-formats="base64" \
			--unknown-formats="float" \
			-r resourceCatalogManagement.json; \
			then exit 1; fi; \
		if ! ajv compile -s NGEIRFunction.json \
			-r ManagedFunction.json \
			-r genericNrm.json \
			--unknown-formats="base64" \
			--unknown-formats="float" \
			-r resourceFunctionActivation.json \
			-r resourceInventoryManagement.json; \
			then exit 1; fi; \
		if ! ajv compile -s SEPPFunctionSpec.json \
			--unknown-formats="base64" \
			--unknown-formats="float" \
			-r resourceCatalogManagement.json; \
			then exit 1; fi; \
		if ! ajv compile -s SEPPFunction.json \
			-r ManagedFunction.json \
			-r genericNrm.json \
			--unknown-formats="base64" \
			--unknown-formats="float" \
			-r resourceFunctionActivation.json \
			-r resourceInventoryManagement.json; \
			then exit 1; fi; \
		if ! ajv compile -s NWDAFFunctionSpec.json \
			--unknown-formats="base64" \
			--unknown-formats="float" \
			-r resourceCatalogManagement.json; \
			then exit 1; fi; \
		if ! ajv compile -s NWDAFFunction.json \
			-r ManagedFunction.json \
			-r genericNrm.json \
			--unknown-formats="base64" \
			--unknown-formats="float" \
			-r resourceFunctionActivation.json \
			-r resourceInventoryManagement.json; \
			then exit 1; fi; \
		if ! ajv compile -s EP_N2Spec.json \
			--unknown-formats="base64" \
			--unknown-formats="float" \
			-r resourceCatalogManagement.json; \
			then exit 1; fi; \
		if ! ajv compile -s EP_N2.json \
			-r EP_RP.json \
			-r ManagedFunction.json \
			-r genericNrm.json \
			--unknown-formats="base64" \
			--unknown-formats="float" \
			-r resourceFunctionActivation.json \
			-r resourceInventoryManagement.json; \
			then exit 1; fi; \
		if ! ajv compile -s EP_N3Spec.json \
			--unknown-formats="base64" \
			--unknown-formats="float" \
			-r resourceCatalogManagement.json; \
			then exit 1; fi; \
		if ! ajv compile -s EP_N3.json \
			-r EP_RP.json \
			-r ManagedFunction.json \
			-r genericNrm.json \
			--unknown-formats="base64" \
			--unknown-formats="float" \
			-r resourceFunctionActivation.json \
			-r resourceInventoryManagement.json; \
			then exit 1; fi; \
		if ! ajv compile -s EP_N4Spec.json \
			--unknown-formats="base64" \
			--unknown-formats="float" \
			-r resourceCatalogManagement.json; \
			then exit 1; fi; \
		if ! ajv compile -s EP_N4.json \
			-r EP_RP.json \
			-r ManagedFunction.json \
			-r genericNrm.json \
			--unknown-formats="base64" \
			--unknown-formats="float" \
			-r resourceFunctionActivation.json \
			-r resourceInventoryManagement.json; \
			then exit 1; fi; \
		if ! ajv compile -s EP_N5Spec.json \
			--unknown-formats="base64" \
			--unknown-formats="float" \
			-r resourceCatalogManagement.json; \
			then exit 1; fi; \
		if ! ajv compile -s EP_N5.json \
			-r EP_RP.json \
			-r ManagedFunction.json \
			-r genericNrm.json \
			--unknown-formats="base64" \
			--unknown-formats="float" \
			-r resourceFunctionActivation.json \
			-r resourceInventoryManagement.json; \
			then exit 1; fi; \
		if ! ajv compile -s EP_N6Spec.json \
			--unknown-formats="base64" \
			--unknown-formats="float" \
			-r resourceCatalogManagement.json; \
			then exit 1; fi; \
		if ! ajv compile -s EP_N6.json \
			-r EP_RP.json \
			-r ManagedFunction.json \
			-r genericNrm.json \
			--unknown-formats="base64" \
			--unknown-formats="float" \
			-r resourceFunctionActivation.json \
			-r resourceInventoryManagement.json; \
			then exit 1; fi; \
		if ! ajv compile -s EP_N7Spec.json \
			--unknown-formats="base64" \
			--unknown-formats="float" \
			-r resourceCatalogManagement.json; \
			then exit 1; fi; \
		if ! ajv compile -s EP_N7.json \
			-r EP_RP.json \
			-r ManagedFunction.json \
			-r genericNrm.json \
			--unknown-formats="base64" \
			--unknown-formats="float" \
			-r resourceFunctionActivation.json \
			-r resourceInventoryManagement.json; \
			then exit 1; fi; \
		if ! ajv compile -s EP_N8Spec.json \
			--unknown-formats="base64" \
			--unknown-formats="float" \
			-r resourceCatalogManagement.json; \
			then exit 1; fi; \
		if ! ajv compile -s EP_N8.json \
			-r EP_RP.json \
			-r ManagedFunction.json \
			-r genericNrm.json \
			--unknown-formats="base64" \
			--unknown-formats="float" \
			-r resourceFunctionActivation.json \
			-r resourceInventoryManagement.json; \
			then exit 1; fi; \
		if ! ajv compile -s EP_N9Spec.json \
			--unknown-formats="base64" \
			--unknown-formats="float" \
			-r resourceCatalogManagement.json; \
			then exit 1; fi; \
		if ! ajv compile -s EP_N9.json \
			-r EP_RP.json \
			-r ManagedFunction.json \
			-r genericNrm.json \
			--unknown-formats="base64" \
			--unknown-formats="float" \
			-r resourceFunctionActivation.json \
			-r resourceInventoryManagement.json; \
			then exit 1; fi; \
		if ! ajv compile -s EP_N10Spec.json \
			--unknown-formats="base64" \
			--unknown-formats="float" \
			-r resourceCatalogManagement.json; \
			then exit 1; fi; \
		if ! ajv compile -s EP_N10.json \
			-r EP_RP.json \
			-r ManagedFunction.json \
			-r genericNrm.json \
			--unknown-formats="base64" \
			--unknown-formats="float" \
			-r resourceFunctionActivation.json \
			-r resourceInventoryManagement.json; \
			then exit 1; fi; \
		if ! ajv compile -s EP_N11Spec.json \
			--unknown-formats="base64" \
			--unknown-formats="float" \
			-r resourceCatalogManagement.json; \
			then exit 1; fi; \
		if ! ajv compile -s EP_N11.json \
			-r EP_RP.json \
			-r ManagedFunction.json \
			-r genericNrm.json \
			--unknown-formats="base64" \
			--unknown-formats="float" \
			-r resourceFunctionActivation.json \
			-r resourceInventoryManagement.json; \
			then exit 1; fi; \
		if ! ajv compile -s EP_N12Spec.json \
			--unknown-formats="base64" \
			--unknown-formats="float" \
			-r resourceCatalogManagement.json; \
			then exit 1; fi; \
		if ! ajv compile -s EP_N12.json \
			-r EP_RP.json \
			-r ManagedFunction.json \
			-r genericNrm.json \
			--unknown-formats="base64" \
			--unknown-formats="float" \
			-r resourceFunctionActivation.json \
			-r resourceInventoryManagement.json; \
			then exit 1; fi; \
		if ! ajv compile -s EP_N13Spec.json \
			--unknown-formats="base64" \
			--unknown-formats="float" \
			-r resourceCatalogManagement.json; \
			then exit 1; fi; \
		if ! ajv compile -s EP_N13.json \
			-r EP_RP.json \
			-r ManagedFunction.json \
			-r genericNrm.json \
			--unknown-formats="base64" \
			--unknown-formats="float" \
			-r resourceFunctionActivation.json \
			-r resourceInventoryManagement.json; \
			then exit 1; fi; \
		if ! ajv compile -s EP_N14Spec.json \
			--unknown-formats="base64" \
			--unknown-formats="float" \
			-r resourceCatalogManagement.json; \
			then exit 1; fi; \
		if ! ajv compile -s EP_N14.json \
			-r EP_RP.json \
			-r ManagedFunction.json \
			-r genericNrm.json \
			--unknown-formats="base64" \
			--unknown-formats="float" \
			-r resourceFunctionActivation.json \
			-r resourceInventoryManagement.json; \
			then exit 1; fi; \
		if ! ajv compile -s EP_N15Spec.json \
			--unknown-formats="base64" \
			--unknown-formats="float" \
			-r resourceCatalogManagement.json; \
			then exit 1; fi; \
		if ! ajv compile -s EP_N15.json \
			-r EP_RP.json \
			-r ManagedFunction.json \
			-r genericNrm.json \
			--unknown-formats="base64" \
			--unknown-formats="float" \
			-r resourceFunctionActivation.json \
			-r resourceInventoryManagement.json; \
			then exit 1; fi; \
		if ! ajv compile -s EP_N16Spec.json \
			--unknown-formats="base64" \
			--unknown-formats="float" \
			-r resourceCatalogManagement.json; \
			then exit 1; fi; \
		if ! ajv compile -s EP_N16.json \
			-r EP_RP.json \
			-r ManagedFunction.json \
			-r genericNrm.json \
			--unknown-formats="base64" \
			--unknown-formats="float" \
			-r resourceFunctionActivation.json \
			-r resourceInventoryManagement.json; \
			then exit 1; fi; \
		if ! ajv compile -s EP_N17Spec.json \
			--unknown-formats="base64" \
			--unknown-formats="float" \
			-r resourceCatalogManagement.json; \
			then exit 1; fi; \
		if ! ajv compile -s EP_N17.json \
			-r EP_RP.json \
			-r ManagedFunction.json \
			-r genericNrm.json \
			--unknown-formats="base64" \
			--unknown-formats="float" \
			-r resourceFunctionActivation.json \
			-r resourceInventoryManagement.json; \
			then exit 1; fi; \
		if ! ajv compile -s EP_N20Spec.json \
			--unknown-formats="base64" \
			--unknown-formats="float" \
			-r resourceCatalogManagement.json; \
			then exit 1; fi; \
		if ! ajv compile -s EP_N20.json \
			-r EP_RP.json \
			-r ManagedFunction.json \
			-r genericNrm.json \
			--unknown-formats="base64" \
			--unknown-formats="float" \
			-r resourceFunctionActivation.json \
			-r resourceInventoryManagement.json; \
			then exit 1; fi; \
		if ! ajv compile -s EP_N21Spec.json \
			--unknown-formats="base64" \
			--unknown-formats="float" \
			-r resourceCatalogManagement.json; \
			then exit 1; fi; \
		if ! ajv compile -s EP_N21.json \
			-r EP_RP.json \
			-r ManagedFunction.json \
			-r genericNrm.json \
			--unknown-formats="base64" \
			--unknown-formats="float" \
			-r resourceFunctionActivation.json \
			-r resourceInventoryManagement.json; \
			then exit 1; fi; \
		if ! ajv compile -s EP_N22Spec.json \
			--unknown-formats="base64" \
			--unknown-formats="float" \
			-r resourceCatalogManagement.json; \
			then exit 1; fi; \
		if ! ajv compile -s EP_N22.json \
			-r EP_RP.json \
			-r ManagedFunction.json \
			-r genericNrm.json \
			--unknown-formats="base64" \
			--unknown-formats="float" \
			-r resourceFunctionActivation.json \
			-r resourceInventoryManagement.json; \
			then exit 1; fi; \
		if ! ajv compile -s EP_N26Spec.json \
			--unknown-formats="base64" \
			--unknown-formats="float" \
			-r resourceCatalogManagement.json; \
			then exit 1; fi; \
		if ! ajv compile -s EP_N26.json \
			-r EP_RP.json \
			-r ManagedFunction.json \
			-r genericNrm.json \
			--unknown-formats="base64" \
			--unknown-formats="float" \
			-r resourceFunctionActivation.json \
			-r resourceInventoryManagement.json; \
			then exit 1; fi; \
		if ! ajv compile -s EP_N27Spec.json \
			--unknown-formats="base64" \
			--unknown-formats="float" \
			-r resourceCatalogManagement.json; \
			then exit 1; fi; \
		if ! ajv compile -s EP_N27.json \
			-r EP_RP.json \
			-r ManagedFunction.json \
			-r genericNrm.json \
			--unknown-formats="base64" \
			--unknown-formats="float" \
			-r resourceFunctionActivation.json \
			-r resourceInventoryManagement.json; \
			then exit 1; fi; \
		if ! ajv compile -s EP_N31Spec.json \
			--unknown-formats="base64" \
			--unknown-formats="float" \
			-r resourceCatalogManagement.json; \
			then exit 1; fi; \
		if ! ajv compile -s EP_N31.json \
			-r EP_RP.json \
			-r ManagedFunction.json \
			-r genericNrm.json \
			--unknown-formats="base64" \
			--unknown-formats="float" \
			-r resourceFunctionActivation.json \
			-r resourceInventoryManagement.json; \
			then exit 1; fi; \
		if ! ajv compile -s EP_N32Spec.json \
			--unknown-formats="base64" \
			--unknown-formats="float" \
			-r resourceCatalogManagement.json; \
			then exit 1; fi; \
		if ! ajv compile -s EP_N32.json \
			-r EP_RP.json \
			-r ManagedFunction.json \
			-r genericNrm.json \
			--unknown-formats="base64" \
			--unknown-formats="float" \
			-r resourceFunctionActivation.json \
			-r resourceInventoryManagement.json; \
			then exit 1; fi; \
		if ! ajv compile -s EP_NLSSpec.json \
			--unknown-formats="base64" \
			--unknown-formats="float" \
			-r resourceCatalogManagement.json; \
			then exit 1; fi; \
		if ! ajv compile -s EP_NLS.json \
			-r EP_RP.json \
			-r ManagedFunction.json \
			-r genericNrm.json \
			--unknown-formats="base64" \
			--unknown-formats="float" \
			-r resourceFunctionActivation.json \
			-r resourceInventoryManagement.json; \
			then exit 1; fi; \
		if ! ajv compile -s EP_NLGSpec.json \
			--unknown-formats="base64" \
			--unknown-formats="float" \
			-r resourceCatalogManagement.json; \
			then exit 1; fi; \
		if ! ajv compile -s EP_NLG.json \
			-r EP_RP.json \
			-r ManagedFunction.json \
			-r genericNrm.json \
			--unknown-formats="base64" \
			--unknown-formats="float" \
			-r resourceFunctionActivation.json \
			-r resourceInventoryManagement.json; \
			then exit 1; fi; \
		if ! ajv compile -s EP_SBI_XSpec.json \
			--unknown-formats="base64" \
			--unknown-formats="float" \
			-r resourceCatalogManagement.json; \
			then exit 1; fi; \
		if ! ajv compile -s EP_SBI_X.json \
			-r EP_RP.json \
			-r ManagedFunction.json \
			-r genericNrm.json \
			--unknown-formats="base64" \
			--unknown-formats="float" \
			-r resourceFunctionActivation.json \
			-r resourceInventoryManagement.json; \
			then exit 1; fi; \
		if ! ajv compile -s EP_SBI_IPXSpec.json \
			--unknown-formats="base64" \
			--unknown-formats="float" \
			-r resourceCatalogManagement.json; \
			then exit 1; fi; \
		if ! ajv compile -s EP_SBI_IPX.json \
			-r EP_RP.json \
			-r ManagedFunction.json \
			-r genericNrm.json \
			--unknown-formats="base64" \
			--unknown-formats="float" \
			-r resourceFunctionActivation.json \
			-r resourceInventoryManagement.json; \
			then exit 1; fi; \
		if ! ajv compile -s EP_S5CSpec.json \
			--unknown-formats="base64" \
			--unknown-formats="float" \
			-r resourceCatalogManagement.json; \
			then exit 1; fi; \
		if ! ajv compile -s EP_S5C.json \
			-r EP_RP.json \
			-r ManagedFunction.json \
			-r genericNrm.json \
			--unknown-formats="base64" \
			--unknown-formats="float" \
			-r resourceFunctionActivation.json \
			-r resourceInventoryManagement.json; \
			then exit 1; fi; \
		if ! ajv compile -s EP_S5USpec.json \
			--unknown-formats="base64" \
			--unknown-formats="float" \
			-r resourceCatalogManagement.json; \
			then exit 1; fi; \
		if ! ajv compile -s EP_S5U.json \
			-r EP_RP.json \
			-r ManagedFunction.json \
			-r genericNrm.json \
			--unknown-formats="base64" \
			--unknown-formats="float" \
			-r resourceFunctionActivation.json \
			-r resourceInventoryManagement.json; \
			then exit 1; fi; \
		if ! ajv compile -s EP_RxSpec.json \
			--unknown-formats="base64" \
			--unknown-formats="float" \
			-r resourceCatalogManagement.json; \
			then exit 1; fi; \
		if ! ajv compile -s EP_Rx.json \
			-r EP_RP.json \
			-r ManagedFunction.json \
			-r genericNrm.json \
			--unknown-formats="base64" \
			--unknown-formats="float" \
			-r resourceFunctionActivation.json \
			-r resourceInventoryManagement.json; \
			then exit 1; fi; \
		if ! ajv compile -s EP_MAP_SMSCSpec.json \
			--unknown-formats="base64" \
			--unknown-formats="float" \
			-r resourceCatalogManagement.json; \
			then exit 1; fi; \
		if ! ajv compile -s EP_MAP_SMSC.json \
			-r EP_RP.json \
			-r ManagedFunction.json \
			-r genericNrm.json \
			--unknown-formats="base64" \
			--unknown-formats="float" \
			-r resourceFunctionActivation.json \
			-r resourceInventoryManagement.json; \
			then exit 1; fi; \
		if ! ajv compile -s PEEMonitoredEntitySpec.json \
			--unknown-formats="base64" \
			--unknown-formats="float" \
			-r resourceCatalogManagement.json; \
			then exit 1; fi; \
		if ! ajv compile -s InventoryUnitSpec.json \
			--unknown-formats="base64" \
			--unknown-formats="float" \
			-r resourceCatalogManagement.json; \
			then exit 1; fi; \
		if ! ajv compile -s InventoryUnit.json \
			-r ManagedFunction.json \
			-r genericNrm.json \
			--unknown-formats="base64" \
			--unknown-formats="float" \
			-r resourceFunctionActivation.json \
			-r resourceInventoryManagement.json; \
			then exit 1; fi; \
		if ! ajv compile -s TmaInventoryUnitSpec.json \
			--unknown-formats="base64" \
			--unknown-formats="float" \
			-r resourceCatalogManagement.json; \
			then exit 1; fi; \
		if ! ajv compile -s TmaInventoryUnit.json \
			-r InventoryUnit.json \
			-r ManagedFunction.json \
			-r genericNrm.json \
			--unknown-formats="base64" \
			--unknown-formats="float" \
			-r resourceFunctionActivation.json \
			-r resourceInventoryManagement.json; \
			then exit 1; fi; \
		if ! ajv compile -s AntennaInventoryUnitSpec.json \
			--unknown-formats="base64" \
			--unknown-formats="float" \
			-r resourceCatalogManagement.json; \
			then exit 1; fi; \
		if ! ajv compile -s AntennaInventoryUnit.json \
			-r InventoryUnit.json \
			-r ManagedFunction.json \
			-r genericNrm.json \
			--unknown-formats="base64" \
			--unknown-formats="float" \
			-r resourceFunctionActivation.json \
			-r resourceInventoryManagement.json; \
			then exit 1; fi; \
		if ! ajv compile -s InventoryUnitNESpec.json \
			--unknown-formats="base64" \
			--unknown-formats="float" \
			-r resourceCatalogManagement.json; \
			then exit 1; fi; \
		if ! ajv compile -s InventoryUnitNE.json \
			-r ManagedFunction.json \
			-r genericNrm.json \
			--unknown-formats="base64" \
			--unknown-formats="float" \
			-r resourceFunctionActivation.json \
			-r resourceInventoryManagement.json; \
			then exit 1; fi; \
		if ! ajv compile -s InventoryUnitHwSpec.json \
			--unknown-formats="base64" \
			--unknown-formats="float" \
			-r resourceCatalogManagement.json; \
			then exit 1; fi; \
		if ! ajv compile -s InventoryUnitHw.json \
			-r ManagedFunction.json \
			-r genericNrm.json \
			--unknown-formats="base64" \
			--unknown-formats="float" \
			-r resourceFunctionActivation.json \
			-r resourceInventoryManagement.json; \
			then exit 1; fi; \
		if ! ajv compile -s InventoryUnitSwSpec.json \
			--unknown-formats="base64" \
			--unknown-formats="float" \
			-r resourceCatalogManagement.json; \
			then exit 1; fi; \
		if ! ajv compile -s InventoryUnitSw.json \
			-r ManagedFunction.json \
			-r genericNrm.json \
			--unknown-formats="base64" \
			--unknown-formats="float" \
			-r resourceFunctionActivation.json \
			-r resourceInventoryManagement.json; \
			then exit 1; fi; \
		if ! ajv compile -s InventoryUnitLicSpec.json \
			--unknown-formats="base64" \
			--unknown-formats="float" \
			-r resourceCatalogManagement.json; \
			then exit 1; fi; \
		if ! ajv compile -s InventoryUnitLic.json \
			-r ManagedFunction.json \
			-r genericNrm.json \
			--unknown-formats="base64" \
			--unknown-formats="float" \
			-r resourceFunctionActivation.json \
			-r resourceInventoryManagement.json; \
			then exit 1; fi; \
		if ! ajv compile -s ManagedElementSpec.json \
			--unknown-formats="base64" \
			--unknown-formats="float" \
			-r resourceCatalogManagement.json; \
			then exit 1; fi; \
		if ! ajv compile -s ManagedElement.json \
			-r ManagedFunction.json \
			-r genericNrm.json \
			--unknown-formats="base64" \
			--unknown-formats="float" \
			-r resourceFunctionActivation.json \
			-r resourceInventoryManagement.json; \
			then exit 1; fi; \
		if ! ajv compile -s USNFunctionSpec.json \
			--unknown-formats="base64" \
			--unknown-formats="float" \
			-r resourceCatalogManagement.json; \
			then exit 1; fi; \
		if ! ajv compile -s USNFunction.json \
			-r ManagedFunction.json \
			-r genericNrm.json \
			--unknown-formats="base64" \
			--unknown-formats="float" \
			-r resourceFunctionActivation.json \
			-r resourceInventoryManagement.json; \
			then exit 1; fi; \
		if ! ajv compile -s UGWFunctionSpec.json \
			--unknown-formats="base64" \
			--unknown-formats="float" \
			-r resourceCatalogManagement.json; \
			then exit 1; fi; \
		if ! ajv compile -s UGWFunction.json \
			-r ManagedFunction.json \
			-r genericNrm.json \
			--unknown-formats="base64" \
			--unknown-formats="float" \
			-r resourceFunctionActivation.json \
			-r resourceInventoryManagement.json; \
			then exit 1; fi; \
		if ! ajv compile -s CGPOMUFunctionSpec.json \
			--unknown-formats="base64" \
			--unknown-formats="float" \
			-r resourceCatalogManagement.json; \
			then exit 1; fi; \
		if ! ajv compile -s CGPOMUFunction.json \
			-r ManagedFunction.json \
			-r genericNrm.json \
			--unknown-formats="base64" \
			--unknown-formats="float" \
			-r resourceFunctionActivation.json \
			-r resourceInventoryManagement.json; \
			then exit 1; fi; \
		if ! ajv compile -s iGWBFunctionSpec.json \
			--unknown-formats="base64" \
			--unknown-formats="float" \
			-r resourceCatalogManagement.json; \
			then exit 1; fi; \
		if ! ajv compile -s iGWBFunction.json \
			-r ManagedFunction.json \
			-r genericNrm.json \
			--unknown-formats="base64" \
			--unknown-formats="float" \
			-r resourceFunctionActivation.json \
			-r resourceInventoryManagement.json; \
			then exit 1; fi; \
		if ! ajv compile -s USCDBFunctionSpec.json \
			--unknown-formats="base64" \
			--unknown-formats="float" \
			-r resourceCatalogManagement.json; \
			then exit 1; fi; \
		if ! ajv compile -s USCDBFunction.json \
			-r ManagedFunction.json \
			-r genericNrm.json \
			--unknown-formats="base64" \
			--unknown-formats="float" \
			-r resourceFunctionActivation.json \
			-r resourceInventoryManagement.json; \
			then exit 1; fi; \
		if ! ajv compile -s SPSV3FunctionSpec.json \
			--unknown-formats="base64" \
			--unknown-formats="float" \
			-r resourceCatalogManagement.json; \
			then exit 1; fi; \
		if ! ajv compile -s SPSV3Function.json \
			-r ManagedFunction.json \
			-r genericNrm.json \
			--unknown-formats="base64" \
			--unknown-formats="float" \
			-r resourceFunctionActivation.json \
			-r resourceInventoryManagement.json; \
			then exit 1; fi; \
		if ! ajv compile -s MSCServerIntraOfiSigPointSpec.json \
			--unknown-formats="base64" \
			--unknown-formats="float" \
			-r resourceCatalogManagement.json; \
			then exit 1; fi; \
		if ! ajv compile -s MSCServerIntraOfiSigPoint.json \
			-r ManagedFunction.json \
			-r genericNrm.json \
			--unknown-formats="base64" \
			--unknown-formats="float" \
			-r resourceFunctionActivation.json \
			-r resourceInventoryManagement.json; \
			then exit 1; fi; \
		if ! ajv compile -s MSCServerOfficeSpec.json \
			--unknown-formats="base64" \
			--unknown-formats="float" \
			-r resourceCatalogManagement.json; \
			then exit 1; fi; \
		if ! ajv compile -s MSCServerOffice.json \
			-r ManagedFunction.json \
			-r genericNrm.json \
			--unknown-formats="base64" \
			--unknown-formats="float" \
			-r resourceFunctionActivation.json \
			-r resourceInventoryManagement.json; \
			then exit 1; fi; \
		if ! ajv compile -s Link_MME_MMESpec.json \
			--unknown-formats="base64" \
			--unknown-formats="float" \
			-r resourceCatalogManagement.json; \
			then exit 1; fi; \
		if ! ajv compile -s Link_MME_MME.json \
			-r ManagedFunction.json \
			-r genericNrm.json \
			--unknown-formats="base64" \
			--unknown-formats="float" \
			-r resourceFunctionActivation.json \
			-r resourceInventoryManagement.json; \
			then exit 1; fi; \
		if ! ajv compile -s Link_HSS_MMESpec.json \
			--unknown-formats="base64" \
			--unknown-formats="float" \
			-r resourceCatalogManagement.json; \
			then exit 1; fi; \
		if ! ajv compile -s Link_HSS_MME.json \
			-r ManagedFunction.json \
			-r genericNrm.json \
			--unknown-formats="base64" \
			--unknown-formats="float" \
			-r resourceFunctionActivation.json \
			-r resourceInventoryManagement.json; \
			then exit 1; fi; \
		if ! ajv compile -s Link_MME_SGSNSpec.json \
			--unknown-formats="base64" \
			--unknown-formats="float" \
			-r resourceCatalogManagement.json; \
			then exit 1; fi; \
		if ! ajv compile -s Link_MME_SGSN.json \
			-r ManagedFunction.json \
			-r genericNrm.json \
			--unknown-formats="base64" \
			--unknown-formats="float" \
			-r resourceFunctionActivation.json \
			-r resourceInventoryManagement.json; \
			then exit 1; fi; \
		if ! ajv compile -s Link_MME_ServingGWSpec.json \
			--unknown-formats="base64" \
			--unknown-formats="float" \
			-r resourceCatalogManagement.json; \
			then exit 1; fi; \
		if ! ajv compile -s Link_MME_ServingGW.json \
			-r ManagedFunction.json \
			-r genericNrm.json \
			--unknown-formats="base64" \
			--unknown-formats="float" \
			-r resourceFunctionActivation.json \
			-r resourceInventoryManagement.json; \
			then exit 1; fi; \
		if ! ajv compile -s Link_ENB_MMESpec.json \
			--unknown-formats="base64" \
			--unknown-formats="float" \
			-r resourceCatalogManagement.json; \
			then exit 1; fi; \
		if ! ajv compile -s Link_ENB_MME.json \
			-r ManagedFunction.json \
			-r genericNrm.json \
			--unknown-formats="base64" \
			--unknown-formats="float" \
			-r resourceFunctionActivation.json \
			-r resourceInventoryManagement.json; \
			then exit 1; fi; \
		if ! ajv compile -s EP_RPSpec.json \
			--unknown-formats="base64" \
			--unknown-formats="float" \
			-r resourceCatalogManagement.json; \
			then exit 1; fi; \
		if ! ajv compile -s EP_RP.json \
			-r ManagedFunction.json \
			-r genericNrm.json \
			--unknown-formats="base64" \
			--unknown-formats="float" \
			-r resourceFunctionActivation.json \
			-r resourceInventoryManagement.json; \
			then exit 1; fi; \
		if ! ajv compile -s EP_RP_EPSSpec.json \
			--unknown-formats="base64" \
			--unknown-formats="float" \
			-r resourceCatalogManagement.json; \
			then exit 1; fi; \
		if ! ajv compile -s EP_RP_EPS.json \
			-r EP_RP.json \
			-r ManagedFunction.json \
			-r genericNrm.json \
			--unknown-formats="base64" \
			--unknown-formats="float" \
			-r resourceFunctionActivation.json \
			-r resourceInventoryManagement.json; \
			then exit 1; fi; \
		if ! ajv compile -s SubNetworkSpec.json \
			--unknown-formats="base64" \
			--unknown-formats="float" \
			-r resourceCatalogManagement.json; \
			then exit 1; fi; \
		if ! ajv compile -s SubNetwork.json \
			-r ManagedFunction.json \
			-r genericNrm.json \
			--unknown-formats="base64" \
			--unknown-formats="float" \
			-r resourceFunctionActivation.json \
			-r resourceInventoryManagement.json; \
			then exit 1; fi; \
		if ! ajv compile -s MobileEdgeHostFunctionSpec.json \
			--unknown-formats="base64" \
			--unknown-formats="float" \
			-r resourceCatalogManagement.json; \
			then exit 1; fi; \
		if ! ajv compile -s MobileEdgeHostFunction.json \
			-r ManagedFunction.json \
			-r genericNrm.json \
			--unknown-formats="base64" \
			--unknown-formats="float" \
			-r resourceFunctionActivation.json \
			-r resourceInventoryManagement.json; \
			then exit 1; fi; \
		if ! ajv compile -s DNSRuleSpec.json \
			--unknown-formats="base64" \
			--unknown-formats="float" \
			-r resourceCatalogManagement.json; \
			then exit 1; fi; \
		if ! ajv compile -s DNSRule.json \
			-r ManagedFunction.json \
			-r genericNrm.json \
			--unknown-formats="base64" \
			--unknown-formats="float" \
			-r resourceFunctionActivation.json \
			-r resourceInventoryManagement.json; \
			then exit 1; fi; \
		if ! ajv compile -s LocationServiceSpec.json \
			--unknown-formats="base64" \
			--unknown-formats="float" \
			-r resourceCatalogManagement.json; \
			then exit 1; fi; \
		if ! ajv compile -s LocationService.json \
			-r ManagedFunction.json \
			-r genericNrm.json \
			--unknown-formats="base64" \
			--unknown-formats="float" \
			-r resourceFunctionActivation.json \
			-r resourceInventoryManagement.json; \
			then exit 1; fi; \
		if ! ajv compile -s MobileEdgeApplicationServiceSpec.json \
			--unknown-formats="base64" \
			--unknown-formats="float" \
			-r resourceCatalogManagement.json; \
			then exit 1; fi; \
		if ! ajv compile -s MobileEdgeApplicationService.json \
			-r ManagedFunction.json \
			-r genericNrm.json \
			--unknown-formats="base64" \
			--unknown-formats="float" \
			-r resourceFunctionActivation.json \
			-r resourceInventoryManagement.json; \
			then exit 1; fi; \
		if ! ajv compile -s MobileEdgeApplicationSpec.json \
			--unknown-formats="base64" \
			--unknown-formats="float" \
			-r resourceCatalogManagement.json; \
			then exit 1; fi; \
		if ! ajv compile -s MobileEdgeApplication.json \
			-r ManagedFunction.json \
			-r genericNrm.json \
			--unknown-formats="base64" \
			--unknown-formats="float" \
			-r resourceFunctionActivation.json \
			-r resourceInventoryManagement.json; \
			then exit 1; fi; \
		if ! ajv compile -s MobileEdgePlatformServiceSpec.json \
			--unknown-formats="base64" \
			--unknown-formats="float" \
			-r resourceCatalogManagement.json; \
			then exit 1; fi; \
		if ! ajv compile -s MobileEdgePlatformService.json \
			-r ManagedFunction.json \
			-r genericNrm.json \
			--unknown-formats="base64" \
			--unknown-formats="float" \
			-r resourceFunctionActivation.json \
			-r resourceInventoryManagement.json; \
			then exit 1; fi; \
		if ! ajv compile -s MobileEdgePlatformSpec.json \
			--unknown-formats="base64" \
			--unknown-formats="float" \
			-r resourceCatalogManagement.json; \
			then exit 1; fi; \
		if ! ajv compile -s MobileEdgePlatform.json \
			-r ManagedFunction.json \
			-r genericNrm.json \
			--unknown-formats="base64" \
			--unknown-formats="float" \
			-r resourceFunctionActivation.json \
			-r resourceInventoryManagement.json; \
			then exit 1; fi; \
		if ! ajv compile -s RNIServiceSpec.json \
			--unknown-formats="base64" \
			--unknown-formats="float" \
			-r resourceCatalogManagement.json; \
			then exit 1; fi; \
		if ! ajv compile -s RNIService.json \
			-r ManagedFunction.json \
			-r genericNrm.json \
			--unknown-formats="base64" \
			--unknown-formats="float" \
			-r resourceFunctionActivation.json \
			-r resourceInventoryManagement.json; \
			then exit 1; fi; \
		if ! ajv compile -s TrafficRuleSpec.json \
			--unknown-formats="base64" \
			--unknown-formats="float" \
			-r resourceCatalogManagement.json; \
			then exit 1; fi; \
		if ! ajv compile -s TrafficRule.json \
			-r ManagedFunction.json \
			-r genericNrm.json \
			--unknown-formats="base64" \
			--unknown-formats="float" \
			-r resourceFunctionActivation.json \
			-r resourceInventoryManagement.json; \
			then exit 1; fi; \
		if ! ajv compile -s EP_X2CSpec.json \
			--unknown-formats="base64" \
			--unknown-formats="float" \
			-r resourceCatalogManagement.json; \
			then exit 1; fi; \
		if ! ajv compile -s EP_X2C.json \
			-r EP_RP.json \
			-r ManagedFunction.json \
			-r genericNrm.json \
			--unknown-formats="base64" \
			--unknown-formats="float" \
			-r resourceFunctionActivation.json \
			-r resourceInventoryManagement.json; \
			then exit 1; fi; \
		if ! ajv compile -s EP_X2USpec.json \
			--unknown-formats="base64" \
			--unknown-formats="float" \
			-r resourceCatalogManagement.json; \
			then exit 1; fi; \
		if ! ajv compile -s EP_X2U.json \
			-r EP_RP.json \
			-r ManagedFunction.json \
			-r genericNrm.json \
			--unknown-formats="base64" \
			--unknown-formats="float" \
			-r resourceFunctionActivation.json \
			-r resourceInventoryManagement.json; \
			then exit 1; fi; \
		if ! ajv compile -s EP_NgCSpec.json \
			--unknown-formats="base64" \
			--unknown-formats="float" \
			-r resourceCatalogManagement.json; \
			then exit 1; fi; \
		if ! ajv compile -s EP_NgC.json \
			-r EP_RP.json \
			-r ManagedFunction.json \
			-r genericNrm.json \
			--unknown-formats="base64" \
			--unknown-formats="float" \
			-r resourceFunctionActivation.json \
			-r resourceInventoryManagement.json; \
			then exit 1; fi; \
		if ! ajv compile -s EP_NgUSpec.json \
			--unknown-formats="base64" \
			--unknown-formats="float" \
			-r resourceCatalogManagement.json; \
			then exit 1; fi; \
		if ! ajv compile -s EP_NgU.json \
			-r EP_RP.json \
			-r ManagedFunction.json \
			-r genericNrm.json \
			--unknown-formats="base64" \
			--unknown-formats="float" \
			-r resourceFunctionActivation.json \
			-r resourceInventoryManagement.json; \
			then exit 1; fi; \
		if ! ajv compile -s EP_XnCSpec.json \
			--unknown-formats="base64" \
			--unknown-formats="float" \
			-r resourceCatalogManagement.json; \
			then exit 1; fi; \
		if ! ajv compile -s EP_XnC.json \
			-r EP_RP.json \
			-r ManagedFunction.json \
			-r genericNrm.json \
			--unknown-formats="base64" \
			--unknown-formats="float" \
			-r resourceFunctionActivation.json \
			-r resourceInventoryManagement.json; \
			then exit 1; fi; \
		if ! ajv compile -s EP_XnUSpec.json \
			--unknown-formats="base64" \
			--unknown-formats="float" \
			-r resourceCatalogManagement.json; \
			then exit 1; fi; \
		if ! ajv compile -s EP_XnU.json \
			-r EP_RP.json \
			-r ManagedFunction.json \
			-r genericNrm.json \
			--unknown-formats="base64" \
			--unknown-formats="float" \
			-r resourceFunctionActivation.json \
			-r resourceInventoryManagement.json; \
			then exit 1; fi; \
		if ! ajv compile -s EP_F1CSpec.json \
			--unknown-formats="base64" \
			--unknown-formats="float" \
			-r resourceCatalogManagement.json; \
			then exit 1; fi; \
		if ! ajv compile -s EP_F1C.json \
			-r EP_RP.json \
			-r ManagedFunction.json \
			-r genericNrm.json \
			--unknown-formats="base64" \
			--unknown-formats="float" \
			-r resourceFunctionActivation.json \
			-r resourceInventoryManagement.json; \
			then exit 1; fi; \
		if ! ajv compile -s EP_F1USpec.json \
			--unknown-formats="base64" \
			--unknown-formats="float" \
			-r resourceCatalogManagement.json; \
			then exit 1; fi; \
		if ! ajv compile -s EP_F1U.json \
			-r EP_RP.json \
			-r ManagedFunction.json \
			-r genericNrm.json \
			--unknown-formats="base64" \
			--unknown-formats="float" \
			-r resourceFunctionActivation.json \
			-r resourceInventoryManagement.json; \
			then exit 1; fi; \
		if ! ajv compile -s EP_E1Spec.json \
			--unknown-formats="base64" \
			--unknown-formats="float" \
			-r resourceCatalogManagement.json; \
			then exit 1; fi; \
		if ! ajv compile -s EP_E1.json \
			-r EP_RP.json \
			-r ManagedFunction.json \
			-r genericNrm.json \
			--unknown-formats="base64" \
			--unknown-formats="float" \
			-r resourceFunctionActivation.json \
			-r resourceInventoryManagement.json; \
			then exit 1; fi; \
		if ! ajv compile -s EP_S1USpec.json \
			--unknown-formats="base64" \
			--unknown-formats="float" \
			-r resourceCatalogManagement.json; \
			then exit 1; fi; \
<<<<<<< HEAD
		if ! ajv compile -s EP_S1U.json \
			-r EP_RP.json \
			-r ManagedFunction.json \
			-r genericNrm.json \
			--unknown-formats="base64" \
			--unknown-formats="float" \
			-r resourceFunctionActivation.json \
			-r resourceInventoryManagement.json; \
			then exit 1; fi; \
		if ! ajv compile -s 3GPPAAAProxyFunctionSpec.json \
			--unknown-formats="base64" \
			--unknown-formats="float" \
			-r resourceCatalogManagement.json; \
			then exit 1; fi; \
		if ! ajv compile -s 3GPPAAAServerFunctionSpec.json \
			--unknown-formats="base64" \
			--unknown-formats="float" \
			-r resourceCatalogManagement.json; \
=======
		if ! ajv compile -s SoftwareResourceSpecification.json; \
			then exit 1; fi; \
		if ! ajv compile -s SoftwareSpecification.json; \
			then exit 1; fi; \
		if ! ajv compile -s ApiSpecification.json; \
			then exit 1; fi; \
		if ! ajv compile -s HostingPlatformRequirementSpecification.json; \
			then exit 1; fi; \
		if ! ajv compile -s SoftwareResource.json; \
			then exit 1; fi; \
		if ! ajv compile -s InstalledSoftware.json; \
			then exit 1; fi; \
		if ! ajv compile -s API.json; \
			then exit 1; fi; \
		if ! ajv compile -s HostingPlatformRequirement.json; \
			then exit 1; fi; \
		if ! ajv compile -s SoftwareSupportPackage.json; \
>>>>>>> b08af82b
			then exit 1; fi; \
	else \
		echo "ajv-cli needed to validate JSON Schema"; \
	fi
<|MERGE_RESOLUTION|>--- conflicted
+++ resolved
@@ -390,10 +390,23 @@
 		if ! ajv compile -s resourceFunctionActivation.json \
 			-r resourceCatalogManagement.json; \
 			then exit 1; fi; \
-		if ! ajv compile -s API.json \
-			--unknown-formats="base64" \
-			--unknown-formats="float" \
-			-r resourceCatalogManagement.json; \
+		if ! ajv compile -s SoftwareResourceSpecification.json; \
+			then exit 1; fi; \
+		if ! ajv compile -s SoftwareSpecification.json; \
+			then exit 1; fi; \
+		if ! ajv compile -s ApiSpecification.json; \
+			then exit 1; fi; \
+		if ! ajv compile -s HostingPlatformRequirementSpecification.json; \
+			then exit 1; fi; \
+		if ! ajv compile -s SoftwareResource.json; \
+			then exit 1; fi; \
+		if ! ajv compile -s InstalledSoftware.json; \
+			then exit 1; fi; \
+		if ! ajv compile -s API.json; \
+			then exit 1; fi; \
+		if ! ajv compile -s HostingPlatformRequirement.json; \
+			then exit 1; fi; \
+		if ! ajv compile -s SoftwareSupportPackage.json; \
 			then exit 1; fi; \
 		if ! ajv compile -s ManagedFunction.json \
 			-r genericNrm.json \
@@ -2144,7 +2157,6 @@
 			--unknown-formats="float" \
 			-r resourceCatalogManagement.json; \
 			then exit 1; fi; \
-<<<<<<< HEAD
 		if ! ajv compile -s EP_S1U.json \
 			-r EP_RP.json \
 			-r ManagedFunction.json \
@@ -2163,25 +2175,6 @@
 			--unknown-formats="base64" \
 			--unknown-formats="float" \
 			-r resourceCatalogManagement.json; \
-=======
-		if ! ajv compile -s SoftwareResourceSpecification.json; \
-			then exit 1; fi; \
-		if ! ajv compile -s SoftwareSpecification.json; \
-			then exit 1; fi; \
-		if ! ajv compile -s ApiSpecification.json; \
-			then exit 1; fi; \
-		if ! ajv compile -s HostingPlatformRequirementSpecification.json; \
-			then exit 1; fi; \
-		if ! ajv compile -s SoftwareResource.json; \
-			then exit 1; fi; \
-		if ! ajv compile -s InstalledSoftware.json; \
-			then exit 1; fi; \
-		if ! ajv compile -s API.json; \
-			then exit 1; fi; \
-		if ! ajv compile -s HostingPlatformRequirement.json; \
-			then exit 1; fi; \
-		if ! ajv compile -s SoftwareSupportPackage.json; \
->>>>>>> b08af82b
 			then exit 1; fi; \
 	else \
 		echo "ajv-cli needed to validate JSON Schema"; \
